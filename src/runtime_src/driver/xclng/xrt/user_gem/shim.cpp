/**
 * Copyright (C) 2016-2018 Xilinx, Inc
 * Author(s): Umang Parekh
 *          : Sonal Santan
 *          : Ryan Radjabi
 * PCIe HAL Driver layered on top of XOCL GEM kernel driver
 *
 * Licensed under the Apache License, Version 2.0 (the "License"). You may
 * not use this file except in compliance with the License. A copy of the
 * License is located at
 *
 *     http://www.apache.org/licenses/LICENSE-2.0
 *
 * Unless required by applicable law or agreed to in writing, software
 * distributed under the License is distributed on an "AS IS" BASIS, WITHOUT
 * WARRANTIES OR CONDITIONS OF ANY KIND, either express or implied. See the
 * License for the specific language governing permissions and limitations
 * under the License.
 */

#include "shim.h"
#include <errno.h>
#include <iostream>
#include <fstream>
#include <vector>
#include <iomanip>
#include <fcntl.h>
#include <sys/ioctl.h>
#include <sys/mman.h>
#include <cstring>
#include <thread>
#include <chrono>
#include <unistd.h>
#include <sys/file.h>
#include <poll.h>
#include <dirent.h>
#include "driver/include/xclbin.h"
#include "scan.h"
#include "xbsak.h"

#ifdef NDEBUG
# undef NDEBUG
# include<cassert>
#endif

#if defined(__GNUC__)
#define SHIM_UNUSED __attribute__((unused))
#endif

#define GB(x)           ((size_t) (x) << 30)
#define	USER_PCIID(x)   (((x).bus << 8) | ((x).device << 3) | (x).user_func)
#define ARRAY_SIZE(x)   (sizeof (x) / sizeof (x[0]))

inline bool
is_multiprocess_mode()
{
  static bool val = std::getenv("XCL_MULTIPROCESS_MODE") != nullptr;
  return val;
}

/*
 * wordcopy()
 *
 * Copy bytes word (32bit) by word.
 * Neither memcpy, nor std::copy work as they become byte copying on some platforms.
 */
inline void* wordcopy(void *dst, const void* src, size_t bytes)
{
    // assert dest is 4 byte aligned
    assert((reinterpret_cast<intptr_t>(dst) % 4) == 0);

    using word = uint32_t;
    auto d = reinterpret_cast<word*>(dst);
    auto s = reinterpret_cast<const word*>(src);
    auto w = bytes/sizeof(word);

    for (size_t i=0; i<w; ++i)
    {
        d[i] = s[i];
    }

    return dst;
}

/*
 * newDeviceName()
 */
const std::string xocl::newDeviceName(const std::string& name)
{
    auto i = deviceOld2NewNameMap.find(name);
    return (i == deviceOld2NewNameMap.end()) ? name : i->second;
}

/*
 * numClocks()
 */
unsigned xocl::numClocks(const std::string& name)
{
    return name.compare(0, 15, "xilinx_adm-pcie", 15) ? 2 : 1;
}

/*
 * operator <<
 */
std::ostream& xocl::operator<< (std::ostream &strm, const AddressRange &rng)
{
    strm << "[" << rng.first << ", " << rng.second << "]";
    return strm;
}

/*
 * XOCLShim()
 */
xocl::XOCLShim::XOCLShim(unsigned index,
                         const char *logfileName,
                         xclVerbosityLevel verbosity) : mVerbosity(verbosity),
                                                        mBoardNumber(index),
                                                        mMgtMap(0),
                                                        mLocked(false),
                                                        mOffsets{0x0, 0x0, OCL_CTLR_BASE, 0x0, 0x0},
                                                        mMemoryProfilingNumberSlots(0),
                                                        mAccelProfilingNumberSlots(0),
                                                        mStallProfilingNumberSlots(0)
{
    mLogfileName = nullptr;
    init(index, logfileName, verbosity);
}

/*
 * init()
 */
void xocl::XOCLShim::init(unsigned index, const char *logfileName, xclVerbosityLevel verbosity)
{
    const std::string devName = "/dev/dri/renderD" + std::to_string(xcldev::pci_device_scanner::device_list[index].user_instance);
    mUserHandle = open(devName.c_str(), O_RDWR);
    if(mUserHandle > 0) {
        // Lets map 4M
        mUserMap = (char *)mmap(0, xcldev::pci_device_scanner::device_list[index].user_bar_size, PROT_READ | PROT_WRITE, MAP_SHARED, mUserHandle, 0);
        if (mUserMap == MAP_FAILED) {
            std::cout << "Map failed: " << devName << std::endl;
            close(mUserHandle);
            mUserHandle = -1;
        }
    } else {
        std::cout << "Cannot open: " << devName << std::endl;
    }
    if( logfileName != nullptr ) {
        mLogStream.open(logfileName);
        mLogStream << "FUNCTION, THREAD ID, ARG..." << std::endl;
        mLogStream << __func__ << ", " << std::this_thread::get_id() << std::endl;
    }

    std::string mgmtFile = "/dev/xclmgmt"+ std::to_string(xcldev::pci_device_scanner::device_list[index].mgmt_instance);
    mMgtHandle = open(mgmtFile.c_str(), O_RDWR | O_SYNC);
    if(mMgtHandle < 0) {
        std::cout << "Could not open " << mgmtFile << std::endl;
        return;
    }
    mMgtMap = (char *)mmap(0, xcldev::pci_device_scanner::device_list[index].user_bar_size, PROT_READ | PROT_WRITE, MAP_SHARED, mMgtHandle, 0);
    if (mMgtMap == MAP_FAILED) // Not an error if user is not privileged
        mMgtMap = nullptr;

    if (xclGetDeviceInfo2(&mDeviceInfo)) {
        if(mMgtHandle > 0) {
            close(mMgtHandle);
            mMgtHandle = -1;
        }
    }

    std::string streamFile = "/dev/str_dma.u"+ std::to_string(USER_PCIID(xcldev::pci_device_scanner::device_list[index]));
    mStreamHandle = open(streamFile.c_str(), O_RDWR | O_SYNC);

// dr_base_addr has moved. Uncomment when that location has been resolved.
//    try {
//        std::string dev_name = "/sys/bus/pci/devices/" + xcldev::pci_device_scanner::device_list[index].user_name;
//        uint64_t dr_base_addr = xcldev::get_val_long(dev_name, "dr_base_addr");
//        //std::cout << "dr_base_offset: " << dr_base_addr << std::endl;
//        mOffsets[XCL_ADDR_KERNEL_CTRL] += dr_base_addr;
//    }
//    catch (std::exception &ex) {
//        std::cout << ex.what() <<  std::endl;
//    }

    //
    // Profiling - defaults
    // Class-level defaults: mIsDebugIpLayoutRead = mIsDeviceProfiling = false
    mDevUserName = xcldev::pci_device_scanner::device_list[index].user_name;
    mMemoryProfilingNumberSlots = 0;
    mPerfMonFifoCtrlBaseAddress = 0x00;
    mPerfMonFifoReadBaseAddress = 0x00;
}

/*
 * ~XOCLShim()
 */
xocl::XOCLShim::~XOCLShim()
{
    if (mLogStream.is_open()) {
        mLogStream << __func__ << ", " << std::this_thread::get_id() << std::endl;
        mLogStream.close();
    }

    if (mUserMap != MAP_FAILED)
        munmap(mUserMap, xcldev::pci_device_scanner::device_list[mBoardNumber].user_bar_size);

    if (mMgtMap)
        munmap(mMgtMap, xcldev::pci_device_scanner::device_list[mBoardNumber].user_bar_size);

    if (mUserHandle > 0)
        close(mUserHandle);

    if (mMgtHandle > 0)
        close(mMgtHandle);

    if (mStreamHandle > 0)
        close(mStreamHandle);
}

/*
 * pcieBarRead()
 */
int xocl::XOCLShim::pcieBarRead(unsigned int pf_bar, unsigned long long offset, void* buffer, unsigned long long length)
{
    const char *mem = 0;
    switch (pf_bar) {
        case 0:
        {
            // BAR0 on PF0
            mem = mUserMap;
            break;
        }
        case 0x10000:
        {
            // BAR0 on PF1
            mem = mMgtMap;
            break;
        }
        default:
        {
            return -1;
        }
    }
    wordcopy(buffer, mem + offset, length);
    return 0;
}

/*
 * pcieBarWrite()
 */
int xocl::XOCLShim::pcieBarWrite(unsigned int pf_bar, unsigned long long offset, const void* buffer, unsigned long long length)
{
    char *mem = 0;
    switch (pf_bar) {
        case 0:
        {
            // BAR0 on PF0
            mem = mUserMap;
            break;
        }
        case 0x10000:
        {
            // BAR0 on PF1
            mem = mMgtMap;
            break;
        }
        default:
        {
            return -1;
        }
    }

    wordcopy(mem + offset, buffer, length);
    return 0;
}

/*
 * xclWrite()
 */
size_t xocl::XOCLShim::xclWrite(xclAddressSpace space, uint64_t offset, const void *hostBuf, size_t size)
{
    switch (space) {
        case XCL_ADDR_SPACE_DEVICE_PERFMON:
        {
            //offset += mOffsets[XCL_ADDR_SPACE_DEVICE_PERFMON];
            if (pcieBarWrite(SHIM_USER_BAR, offset, hostBuf, size) == 0) {
                return size;
            }
            return -1;
        }
        case XCL_ADDR_KERNEL_CTRL:
        {
            offset += mOffsets[XCL_ADDR_KERNEL_CTRL];
            if (mLogStream.is_open()) {
                const unsigned *reg = static_cast<const unsigned *>(hostBuf);
                size_t regSize = size / 4;
                if (regSize > 32)
                regSize = 32;
                for (unsigned i = 0; i < regSize; i++) {
                    mLogStream << __func__ << ", " << std::this_thread::get_id() << ", " << space << ", 0x"
                               << std::hex << offset + i << ", 0x" << std::hex << std::setw(8)
                               << std::setfill('0') << reg[i] << std::dec << std::endl;
                }
            }
            if (pcieBarWrite(SHIM_USER_BAR, offset, hostBuf, size) == 0) {
                return size;
            }
            return -1;
        }
        case XCL_ADDR_SPACE_DEVICE_CHECKER:
        default:
        {
            return -EPERM;
        }
    }
}

/*
 * xclRead()
 */
size_t xocl::XOCLShim::xclRead(xclAddressSpace space, uint64_t offset, void *hostBuf, size_t size)
{
    if (mLogStream.is_open()) {
        mLogStream << __func__ << ", " << std::this_thread::get_id() << ", " << space << ", "
                   << offset << ", " << hostBuf << ", " << size << std::endl;
    }

    switch (space) {
        case XCL_ADDR_SPACE_DEVICE_PERFMON:
        {
            //offset += mOffsets[XCL_ADDR_SPACE_DEVICE_PERFMON];
            if (pcieBarRead(SHIM_USER_BAR, offset, hostBuf, size) == 0) {
                return size;
            }
            return -1;
        }
        case XCL_ADDR_KERNEL_CTRL:
        {
            offset += mOffsets[XCL_ADDR_KERNEL_CTRL];
            int result = pcieBarRead(SHIM_USER_BAR, offset, hostBuf, size);
            if (mLogStream.is_open()) {
                const unsigned *reg = static_cast<const unsigned *>(hostBuf);
                size_t regSize = size / 4;
                if (regSize > 4)
                regSize = 4;
                for (unsigned i = 0; i < regSize; i++) {
                    mLogStream << __func__ << ", " << std::this_thread::get_id() << ", " << space << ", 0x"
                               << std::hex << offset + i << std::dec << ", 0x" << std::hex << reg[i] << std::dec << std::endl;
                }
            }
            return !result ? size : 0;
        }
        case XCL_ADDR_SPACE_DEVICE_CHECKER:
        {
            if (pcieBarRead(SHIM_USER_BAR, offset, hostBuf, size) == 0) {
                return size;
            }
            return -1;
        }
        default:
        {
            return -EPERM;
        }
    }
}

/*
 * xclAllocBO()
 *
 * Assume that the memory is always created for the device ddr for now. Ignoring the flags as well.
 */
unsigned int xocl::XOCLShim::xclAllocBO(size_t size, xclBOKind domain, uint64_t flags)
{
    std::cout << "alloc bo with combined flags " << std::hex << flags ;
    unsigned flag = flags & 0xFFFFFFFFLL;
    unsigned type =  (unsigned)(flags >> 32);
    std::cout << " split flags "  << std::hex << flag << " " << type << std::dec << std::endl;
    drm_xocl_create_bo info = {size, mNullBO, flag, type};
    int result = ioctl(mUserHandle, DRM_IOCTL_XOCL_CREATE_BO, &info);
    return result ? mNullBO : info.handle;
}

/*
 * xclAllocUserPtrBO()
 */
unsigned int xocl::XOCLShim::xclAllocUserPtrBO(void *userptr, size_t size, uint64_t flags)
{
    std::cout << "User alloc bo with combined flags " << flags ;
    unsigned flag = flags & 0xFFFFFFFFLL;
    unsigned type =  (unsigned)(flags >> 32);
    std::cout << " split flags "  << std::hex << flag << " " << type << std::dec << std::endl;
    drm_xocl_userptr_bo user = {reinterpret_cast<uint64_t>(userptr), size, mNullBO, flag, type};
    int result = ioctl(mUserHandle, DRM_IOCTL_XOCL_USERPTR_BO, &user);
    return result ? mNullBO : user.handle;
}

/*
 * xclFreeBO()
 */
void xocl::XOCLShim::xclFreeBO(unsigned int boHandle)
{
    drm_gem_close closeInfo = {boHandle, 0};
    ioctl(mUserHandle, DRM_IOCTL_GEM_CLOSE, &closeInfo);
}

/*
 * xclWriteBO()
 */
int xocl::XOCLShim::xclWriteBO(unsigned int boHandle, const void *src, size_t size, size_t seek)
{
    drm_xocl_pwrite_bo pwriteInfo = { boHandle, 0, seek, size, reinterpret_cast<uint64_t>(src) };
    return ioctl(mUserHandle, DRM_IOCTL_XOCL_PWRITE_BO, &pwriteInfo);
}

/*
 * xclReadBO()
 */
int xocl::XOCLShim::xclReadBO(unsigned int boHandle, void *dst, size_t size, size_t skip)
{
    drm_xocl_pread_bo preadInfo = { boHandle, 0, skip, size, reinterpret_cast<uint64_t>(dst) };
    return ioctl(mUserHandle, DRM_IOCTL_XOCL_PREAD_BO, &preadInfo);
}

/*
 * xclMapBO()
 */
void *xocl::XOCLShim::xclMapBO(unsigned int boHandle, bool write)
{
    drm_xocl_info_bo info = { boHandle, 0, 0 };
    int result = ioctl(mUserHandle, DRM_IOCTL_XOCL_INFO_BO, &info);
    if (result) {
        return nullptr;
    }

    drm_xocl_map_bo mapInfo = { boHandle, 0, 0 };
    result = ioctl(mUserHandle, DRM_IOCTL_XOCL_MAP_BO, &mapInfo);
    if (result) {
        return nullptr;
    }

    return mmap(0, info.size, (write ? (PROT_READ|PROT_WRITE) : PROT_READ),
              MAP_SHARED, mUserHandle, mapInfo.offset);
}

/*
 * xclSyncBO()
 */
int xocl::XOCLShim::xclSyncBO(unsigned int boHandle, xclBOSyncDirection dir, size_t size, size_t offset)
{
    drm_xocl_sync_bo_dir drm_dir = (dir == XCL_BO_SYNC_BO_TO_DEVICE) ?
            DRM_XOCL_SYNC_BO_TO_DEVICE :
            DRM_XOCL_SYNC_BO_FROM_DEVICE;
    drm_xocl_sync_bo syncInfo = {boHandle, 0, size, offset, drm_dir};
    return ioctl(mUserHandle, DRM_IOCTL_XOCL_SYNC_BO, &syncInfo);
}

/*
 * xclCopyBO()
 */
int xocl::XOCLShim::xclCopyBO(unsigned int dst_boHandle, unsigned int src_boHandle, size_t size, size_t dst_offset, size_t src_offset)
{
    drm_xocl_copy_bo copyInfo = {dst_boHandle, src_boHandle, 0, size, dst_offset, src_offset};
    return ioctl(mUserHandle, DRM_IOCTL_XOCL_COPY_BO, &copyInfo);
}

void xocl::XOCLShim::xclSysfsGetErrorStatus(xclErrorStatus& stat)
{
    unsigned int status = xclSysfsGetInt(true, "firewall", "detected_status");
    unsigned int level = xclSysfsGetInt(true, "firewall", "detected_level");
    unsigned long time = xclSysfsGetInt(true, "firewall", "detected_time");

    stat.mNumFirewalls = XCL_FW_MAX_LEVEL;
    for (int i = 0; i < stat.mNumFirewalls; i++) {
        stat.mAXIErrorStatus[i].mErrFirewallID = static_cast<xclFirewallID>(i);
    }

    if (status && (level < ARRAY_SIZE(stat.mAXIErrorStatus))) {
        stat.mAXIErrorStatus[level].mErrFirewallStatus = status;
        stat.mAXIErrorStatus[level].mErrFirewallTime = time;
    }
}

/*
 * xclGetErrorStatus()
 */
int xocl::XOCLShim::xclGetErrorStatus(xclErrorStatus *info)
{
#ifdef AXI_FIREWALL
    std::memset(info, 0, sizeof(xclErrorStatus));

    // Obtain error status from sysfs. Fall back to IOCTL, if not supported.
    xclErrorStatus err_obj = { 0 };
    if (xclSysfsGetInt(true, "", "version") > 0) {
        xclSysfsGetErrorStatus(err_obj);
    } else {
        int ret = ioctl(mMgtHandle, XCLMGMT_IOCERRINFO, &err_obj);
        if (ret) {
            return ret;
        }
    }

    info->mNumFirewalls = err_obj.mNumFirewalls;
    std::memcpy(&info->mAXIErrorStatus[0], &err_obj.mAXIErrorStatus[0],
        sizeof(struct xclAXIErrorStatus) * info->mNumFirewalls);
#endif  // AXI Firewall
    return 0;
}

void xocl::XOCLShim::xclSysfsGetDeviceInfo(xclmgmt_ioc_info& info)
{
    info.vendor =             xclSysfsGetInt(true, "", "vendor");
    info.device =             xclSysfsGetInt(true, "", "device");
    info.subsystem_vendor =   xclSysfsGetInt(true, "", "subsystem_vendor");
    info.subsystem_device =   xclSysfsGetInt(true, "", "subsystem_device");
    info.driver_version =     xclSysfsGetInt(true, "", "version");
    info.pci_slot =           xclSysfsGetInt(true, "", "slot");
    info.pcie_link_speed =    xclSysfsGetInt(true, "", "link_speed");
    info.pcie_link_width =    xclSysfsGetInt(true, "", "link_width");
    info.isXPR =              xclSysfsGetInt(true, "", "xpr");
    info.mig_calibration[0] = xclSysfsGetInt(true, "", "mig_calibration");
    info.mig_calibration[1] = info.mig_calibration[0];
    info.mig_calibration[2] = info.mig_calibration[0];
    info.mig_calibration[3] = info.mig_calibration[0];

    info.ddr_channel_num =  xclSysfsGetInt(true, "rom", "ddr_bank_count_max");
    info.ddr_channel_size = xclSysfsGetInt(true, "rom", "ddr_bank_size");
    info.time_stamp =       xclSysfsGetInt(true, "rom", "timestamp");
    snprintf(info.vbnv, sizeof (info.vbnv), "%s",
                            xclSysfsGetString(true, "rom", "VBNV").c_str());
    snprintf(info.fpga, sizeof (info.fpga), "%s",
                            xclSysfsGetString(true, "rom", "FPGA").c_str());

    info.onchip_temp = xclSysfsGetInt(true, "sysmon", "temp") / 1000;
    info.vcc_int =     xclSysfsGetInt(true, "sysmon", "vcc_int");
    info.vcc_aux =     xclSysfsGetInt(true, "sysmon", "vcc_aux");
    info.vcc_bram =    xclSysfsGetInt(true, "sysmon", "vcc_bram");

    auto freqs = xclSysfsGetInts(true, "icap", "clock_freqs");
    for (int i = 0;
        i < std::min(freqs.size(), ARRAY_SIZE(info.ocl_frequency));
        i++) {
        info.ocl_frequency[i] = freqs[i];
    }
}

/*
 * xclGetDeviceInfo2()
 */
int xocl::XOCLShim::xclGetDeviceInfo2(xclDeviceInfo2 *info)
{
    std::memset(info, 0, sizeof(xclDeviceInfo2));
    info->mMagic = 0X586C0C6C;
    info->mHALMajorVersion = XCLHAL_MAJOR_VER;
    info->mHALMajorVersion = XCLHAL_MINOR_VER;
    info->mMinTransferSize = DDR_BUFFER_ALIGNMENT;
    info->mDMAThreads = 2;

    // Obtain device info from sysfs. Will fall back to IOCTL, if not supported.
    xclmgmt_ioc_info obj = { 0 };
    if (xclSysfsGetInt(true, "", "version") > 0) {
        xclSysfsGetDeviceInfo(obj);
    } else {
        int ret = ioctl(mMgtHandle, XCLMGMT_IOCINFO, &obj);
        if (ret) {
            return ret;
        }
    }

    info->mVendorId = obj.vendor;
    info->mDeviceId = obj.device;
    info->mSubsystemId = obj.subsystem_device;
    info->mSubsystemVendorId = obj.subsystem_vendor;
    info->mDeviceVersion = obj.subsystem_device & 0x00ff;
    info->mDataAlignment = KB(4);
    info->mDDRSize = GB(obj.ddr_channel_size);
    info->mDDRBankCount = obj.ddr_channel_num;
    info->mDDRSize *= info->mDDRBankCount;

    const std::string name = newDeviceName(obj.vbnv);
    std::memcpy(info->mName, name.c_str(), name.size() + 1);

    info->mNumClocks = numClocks(info->mName);

    for (int i = 0; i < info->mNumClocks; ++i) {
        info->mOCLFrequency[i] = obj.ocl_frequency[i];
    }

    info->mOnChipTemp  = obj.onchip_temp;
    info->mFanTemp     = obj.fan_temp;
    info->mVInt        = obj.vcc_int;
    info->mVAux        = obj.vcc_aux;
    info->mVBram       = obj.vcc_bram;
    info->mMigCalib    = obj.mig_calibration;
    info->mPCIeLinkWidth = obj.pcie_link_width;
    info->mPCIeLinkSpeed = obj.pcie_link_speed;

    return 0;
}

/*
 * resetDevice()
 */
int xocl::XOCLShim::resetDevice(xclResetKind kind)
{
    // Call a new IOCTL to just reset the OCL region
    if (kind == XCL_RESET_FULL) {
        int ret =  ioctl(mMgtHandle, XCLMGMT_IOCHOTRESET);
        return ret;
    }
    else if (kind == XCL_RESET_KERNEL) {
        return ioctl(mMgtHandle, XCLMGMT_IOCOCLRESET);
    }
    return -EINVAL;
}

/*
 * xclLockDevice()
 */
bool xocl::XOCLShim::xclLockDevice()
{
    if (!is_multiprocess_mode() && flock(mUserHandle, LOCK_EX | LOCK_NB) == -1)
        return false;

    mLocked = true;
    return true;
}

/*
 * xclUnlockDevice()
 */
bool xocl::XOCLShim::xclUnlockDevice()
{
    if (!is_multiprocess_mode())
      flock(mUserHandle, LOCK_UN);

    mLocked = false;
    return true;
}

/*
 * xclReClock2()
 */
int xocl::XOCLShim::xclReClock2(unsigned short region, const unsigned short *targetFreqMHz)
{
    xclmgmt_ioc_freqscaling obj;
    std::memset(&obj, 0, sizeof(xclmgmt_ioc_freqscaling));
    obj.ocl_region = region;
    obj.ocl_target_freq[0] = targetFreqMHz[0];
    obj.ocl_target_freq[1] = targetFreqMHz[1];
    return ioctl(mMgtHandle, XCLMGMT_IOCFREQSCALE, &obj);
}

/*
 * zeroOutDDR()
 */
bool xocl::XOCLShim::zeroOutDDR()
{
    // Zero out the DDR so MIG ECC believes we have touched all the bits
    // and it does not complain when we try to read back without explicit
    // write. The latter usually happens as a result of read-modify-write
    // TODO: Try and speed this up.
    // [1] Possibly move to kernel mode driver.
    // [2] Zero out specific buffers when they are allocated

    // TODO: Implement this
    //  static const unsigned long long BLOCK_SIZE = 0x4000000;
    //  void *buf = 0;
    //  if (posix_memalign(&buf, DDR_BUFFER_ALIGNMENT, BLOCK_SIZE))
    //      return false;
    //  memset(buf, 0, BLOCK_SIZE);
    //  mDataMover->pset64(buf, BLOCK_SIZE, 0, mDeviceInfo.mDDRSize/BLOCK_SIZE);
    //  free(buf);
    return true;
}

/*
 * xclLoadXclBin()
 */
int xocl::XOCLShim::xclLoadXclBin(const xclBin *buffer)
{
    int ret = 0;
    const char *xclbininmemory = reinterpret_cast<char*> (const_cast<xclBin*> (buffer));

    if (!memcmp(xclbininmemory, "xclbin2", 8)) {
        ret = xclLoadAxlf(reinterpret_cast<const axlf*>(xclbininmemory));
    } else {
        if (mLogStream.is_open()) {
            mLogStream << __func__ << ", " << std::this_thread::get_id() << ", Legacy xclbin no longer supported" << std::endl;
        }
        return -EINVAL;
    }

    if( ret != 0 ) {
        std::string path = "/sys/bus/pci/devices/" + xcldev::pci_device_scanner::device_list[mBoardNumber].mgmt_name + "/error";
        std::ifstream errorLog( path );
        if( !errorLog.is_open() ) {
            std::cout << "Error opening: " << path << std::endl;
            return errno;
        } else {
            std::string line;
            std::getline( errorLog, line );
            std::cout << line << std::endl;
        }
        errorLog.close();
    }

    mIsDebugIpLayoutRead = false;

    return ret;
}

/*
 * xclLoadAxlf()
 */
int xocl::XOCLShim::xclLoadAxlf(const axlf *buffer)
{
    if (mLogStream.is_open()) {
        mLogStream << __func__ << ", " << std::this_thread::get_id() << ", " << buffer << std::endl;
    }

    if (!mLocked) {
        return -EPERM;
    }

    const unsigned cmd = XCLMGMT_IOCICAPDOWNLOAD_AXLF;
    xclmgmt_ioc_bitstream_axlf obj = {const_cast<axlf *>(buffer)};
    int ret = ioctl(mMgtHandle, cmd, &obj);
    if(0 != ret) {
        return ret;
    }

    // If it is an XPR DSA, zero out the DDR again as downloading the XCLBIN
    // reinitializes the DDR and results in ECC error.
    if(isXPR())
    {
        if (mLogStream.is_open()) {
            mLogStream << __func__ << "XPR Device found, zeroing out DDR again.." << std::endl;
        }

        if (zeroOutDDR() == false)
        {
            if (mLogStream.is_open()) {
                mLogStream <<  __func__ << "zeroing out DDR failed" << std::endl;
            }
            return -EIO;
        }
    }

    // Note: We have frequently seen that downloading the bitstream causes the CU status
    // to go bad. This indicates an HLS issue (most probably). It is better to fail here
    // rather than crashing/erroring out later. This should save a lot of debugging time.
    //if(!checkCUStatus())
    //return -EPERM;

    drm_xocl_axlf axlf_obj = {const_cast<axlf *>(buffer)};
    ret = ioctl(mUserHandle, DRM_IOCTL_XOCL_READ_AXLF, &axlf_obj);
    return ret;
}

/*
 * xclExportBO()
 */
int xocl::XOCLShim::xclExportBO(unsigned int boHandle)
{
    drm_prime_handle info = {boHandle, 0, -1};
    int result = ioctl(mUserHandle, DRM_IOCTL_PRIME_HANDLE_TO_FD, &info);
    return !result ? info.fd : result;
}

/*
 * xclImportBO()
 */
unsigned int xocl::XOCLShim::xclImportBO(int fd, unsigned flags)
{
    drm_prime_handle info = {mNullBO, flags, fd};
    int result = ioctl(mUserHandle, DRM_IOCTL_PRIME_FD_TO_HANDLE, &info);
    if (result) {
        std::cout << __func__ << " ERROR: FD to handle IOCTL failed" << std::endl;
    }
    return !result ? info.handle : mNullBO;
}

/*
 * xclGetBOProperties()
 */
int xocl::XOCLShim::xclGetBOProperties(unsigned int boHandle, xclBOProperties *properties)
{
    drm_xocl_info_bo info = {boHandle, 0, mNullBO, mNullAddr};
    int result = ioctl(mUserHandle, DRM_IOCTL_XOCL_INFO_BO, &info);
    properties->handle = info.handle;
    properties->flags  = info.flags;
    properties->size   = info.size;
    properties->paddr  = info.paddr;
    properties->domain = XCL_BO_DEVICE_RAM; // currently all BO domains are XCL_BO_DEVICE_RAM
    return result;
}

int xocl::XOCLShim::xclGetSectionInfo(void* section_info, size_t * section_size,
	enum axlf_section_kind kind, int index)
{
    if(section_info == nullptr)
	return EFAULT;
    if(section_size == nullptr)
	return EFAULT;

    std::string path = "/sys/bus/pci/devices/" + xcldev::pci_device_scanner::device_list[mBoardNumber].user_name;
    std::ifstream file;
    std::streampos size;
    char* memblock;

    if(kind == MEM_TOPOLOGY)
	path += "/mem_topology";
    else if (kind == CONNECTIVITY)
	path += "/connectivity";
    else if (kind == IP_LAYOUT)
	path += "/ip_layout";
    else {
	std::cout << "Unhandled section found" << std::endl;
	return EINVAL;
    }

    file.open(path.c_str(),std::ifstream::binary);
    if(!file.good())
	return EBADFD;

    size = file.tellg();
    memblock = new char[size];
    file.seekg(0, std::ios::beg);
    file.read(memblock, size);
    file.close();

    if(kind == MEM_TOPOLOGY) {
	mem_topology* mem = (mem_topology*)memblock;
	if(index > (mem->m_count -1)) {
	    delete[] memblock;
	    return EINVAL;
	}
	memcpy(section_info, &mem->m_mem_data[index], sizeof(mem_data));
	*section_size = sizeof(mem_data);
    } else if (kind == CONNECTIVITY) {
	connectivity* con = (connectivity*)memblock;
	if(index > (con->m_count -1)) {
	    delete[] memblock;
	    return EINVAL;
	}
	memcpy(section_info, &con->m_connection[index], sizeof(connection));
	*section_size = sizeof(connection);

    } else if(kind == IP_LAYOUT) {
	ip_layout* ip = (ip_layout*)memblock;
	if(index > (ip->m_count -1)) {
	    delete[] memblock;
	    return EINVAL;
	}
	memcpy(section_info, &ip->m_ip_data[index], sizeof(ip_data));
	*section_size = sizeof(ip_data);
    }

    delete[] memblock;
    return 0;
}

void xocl::XOCLShim::xclSysfsGetUsageInfo(drm_xocl_usage_stat& stat)
{
    auto dmaStatStrs = xclSysfsGetStrings(false, "mm_dma", "channel_stat_raw");
    auto mmStatStrs = xclSysfsGetStrings(false, "", "memstat_raw");

    if (!dmaStatStrs.empty()) {
        stat.dma_channel_count = dmaStatStrs.size();
        for (int i = 0;
            i < std::min(dmaStatStrs.size(), ARRAY_SIZE(stat.c2h));
            i++) {
            std::stringstream ss(dmaStatStrs[i]);
            ss >> stat.c2h[i] >> stat.h2c[i];
        }
    }

    if (!mmStatStrs.empty()) {
        stat.mm_channel_count = mmStatStrs.size();
        for (int i = 0;
            i < std::min(mmStatStrs.size(), ARRAY_SIZE(stat.mm));
            i++) {
            std::stringstream ss(mmStatStrs[i]);
            ss >> stat.mm[i].memory_usage >> stat.mm[i].bo_count;
        }
    }
}

/*
 * xclGetUsageInfo()
 */
int xocl::XOCLShim::xclGetUsageInfo(xclDeviceUsage *info)
{
    drm_xocl_usage_stat stat = { 0 };

    // Obtain usage info from sysfs. Will fall back to IOCTL, if not supported.
    if (xclSysfsGetInt(true, "", "version") > 0) {
        xclSysfsGetUsageInfo(stat);
    } else {
        int result = ioctl(mUserHandle, DRM_IOCTL_XOCL_USAGE_STAT, &stat);
        if (result) {
            return result;
        }
    }
    std::memset(info, 0, sizeof(xclDeviceUsage));
    std::memcpy(info->h2c, stat.h2c, sizeof(size_t) * 8);
    std::memcpy(info->c2h, stat.c2h, sizeof(size_t) * 8);
    for (int i = 0; i < 8; i++) {
        info->ddrMemUsed[i] = stat.mm[i].memory_usage;
        info->ddrBOAllocated[i] = stat.mm[i].bo_count;
    }
    return 0;
}

/*
 * isGood()
 */
bool xocl::XOCLShim::isGood() const {
    return (mUserHandle >= 0) && (mMgtHandle >= 0);
}

/*
 * handleCheck()
 *
 * Returns pointer to valid handle on success, 0 on failure.
 */
xocl::XOCLShim *xocl::XOCLShim::handleCheck(void *handle)
{
    if (!handle) {
        return 0;
    }
    if (!((XOCLShim *) handle)->isGood()) {
        return 0;
    }
    return (XOCLShim *) handle;
}

/*
 * xclAllocDeviceBuffer()
 */
uint64_t xocl::XOCLShim::xclAllocDeviceBuffer(size_t size)
{
    if (mLogStream.is_open()) {
        mLogStream << __func__ << ", " << std::this_thread::get_id() << ", " << size << std::endl;
    }

    uint64_t result = mNullAddr;
    unsigned boHandle = xclAllocBO(size, XCL_BO_DEVICE_RAM, 0x0);
    if (boHandle == mNullBO) {
        return result;
    }

    drm_xocl_info_bo boInfo = {boHandle, 0, 0, 0};
    if (ioctl(mUserHandle, DRM_IOCTL_XOCL_INFO_BO, &boInfo)) {
        return result;
    }

    void *hbuf = xclMapBO(boHandle, true);
    if (hbuf == MAP_FAILED) {
        xclFreeBO(boHandle);
        return mNullAddr;
    }
    mLegacyAddressTable.insert(boInfo.paddr, size, std::make_pair(boHandle, (char *)hbuf));
    return boInfo.paddr;
}

/*
 * xclAllocDeviceBuffer2()
 */
uint64_t xocl::XOCLShim::xclAllocDeviceBuffer2(size_t size, xclMemoryDomains domain, unsigned flags)
{
    if (mLogStream.is_open()) {
        mLogStream << __func__ << ", " << std::this_thread::get_id() << ", " << size << ", "
                   << domain << ", " << flags << std::endl;
    }

    uint64_t result = mNullAddr;
    if (domain != XCL_MEM_DEVICE_RAM) {
        return result;
    }

    uint64_t ddr = 1;
    ddr <<= flags;
    unsigned boHandle = xclAllocBO(size, XCL_BO_DEVICE_RAM, ddr);
    if (boHandle == mNullBO) {
        return result;
    }

    drm_xocl_info_bo boInfo = {boHandle, 0, 0, 0};
    if (ioctl(mUserHandle, DRM_IOCTL_XOCL_INFO_BO, &boInfo)) {
        return result;
    }

    void *hbuf = xclMapBO(boHandle, true);
    if (hbuf == MAP_FAILED) {
        xclFreeBO(boHandle);
        return mNullAddr;
    }
    mLegacyAddressTable.insert(boInfo.paddr, size, std::make_pair(boHandle, (char *)hbuf));
    return boInfo.paddr;
}

/*
 * xclFreeDeviceBuffer()
 */
void xocl::XOCLShim::xclFreeDeviceBuffer(uint64_t buf)
{
    if (mLogStream.is_open()) {
        mLogStream << __func__ << ", " << std::this_thread::get_id() << ", " << buf << std::endl;
    }

    std::pair<unsigned, char *> bo = mLegacyAddressTable.erase(buf);
    drm_xocl_info_bo boInfo = {bo.first, 0, 0, 0};
    if (!ioctl(mUserHandle, DRM_IOCTL_XOCL_INFO_BO, &boInfo)) {
        munmap(bo.second, boInfo.size);
    }
    xclFreeBO(bo.first);
}

/*
 * xclCopyBufferHost2Device()
 */
size_t xocl::XOCLShim::xclCopyBufferHost2Device(uint64_t dest, const void *src, size_t size, size_t seek)
{
    if (mLogStream.is_open()) {
        mLogStream << __func__ << ", " << std::this_thread::get_id() << ", " << dest << ", "
                   << src << ", " << size << ", " << seek << std::endl;
    }

    std::pair<unsigned, char *> bo = mLegacyAddressTable.find(dest);
    std::memcpy(bo.second + seek, src, size);
    int result = xclSyncBO(bo.first, XCL_BO_SYNC_BO_TO_DEVICE, size, seek);
    if (result) {
        return result;
    }
    return size;
}

/*
 * xclCopyBufferDevice2Host()
 */
size_t xocl::XOCLShim::xclCopyBufferDevice2Host(void *dest, uint64_t src, size_t size, size_t skip)
{
    if (mLogStream.is_open()) {
        mLogStream << __func__ << ", " << std::this_thread::get_id() << ", " << dest << ", "
                << src << ", " << size << ", " << skip << std::endl;
    }

    std::pair<unsigned, char *> bo = mLegacyAddressTable.find(src);
    int result = xclSyncBO(bo.first, XCL_BO_SYNC_BO_FROM_DEVICE, size, skip);
    if (result) {
        return result;
    }
    std::memcpy(dest, bo.second + skip, size);
    return size;
}

/*
 * xclUnmgdPwrite()
 */
ssize_t xocl::XOCLShim::xclUnmgdPwrite(unsigned flags, const void *buf, size_t count, uint64_t offset)
{
    if (flags) {
        return -EINVAL;
    }
    drm_xocl_pwrite_unmgd unmgd = {0, 0, offset, count, reinterpret_cast<uint64_t>(buf)};
    return ioctl(mUserHandle, DRM_IOCTL_XOCL_PWRITE_UNMGD, &unmgd);
}

/*
 * xclUnmgdPread()
 */
ssize_t xocl::XOCLShim::xclUnmgdPread(unsigned flags, void *buf, size_t count, uint64_t offset)
{
    if (flags) {
        return -EINVAL;
    }
    drm_xocl_pread_unmgd unmgd = {0, 0, offset, count, reinterpret_cast<uint64_t>(buf)};
    return ioctl(mUserHandle, DRM_IOCTL_XOCL_PREAD_UNMGD, &unmgd);
}

/*
 * xclExecBuf()
 */
int xocl::XOCLShim::xclExecBuf(unsigned int cmdBO)
{
    if (mLogStream.is_open()) {
        mLogStream << __func__ << ", " << std::this_thread::get_id() << ", " << cmdBO << std::endl;
    }
    drm_xocl_execbuf exec = {0, cmdBO, 0,0,0,0,0,0,0,0};
    return ioctl(mUserHandle, DRM_IOCTL_XOCL_EXECBUF, &exec);
}

/*
 * xclExecBuf()
 */
int xocl::XOCLShim::xclExecBuf(unsigned int cmdBO, size_t num_bo_in_wait_list, unsigned int *bo_wait_list)
{
    if (mLogStream.is_open()) {
        mLogStream << __func__ << ", " << std::this_thread::get_id() << ", "
                   << cmdBO << ", " << num_bo_in_wait_list << ", " << bo_wait_list << std::endl;
    }
    unsigned int bwl[8] = {0};
    std::memcpy(bwl,bo_wait_list,num_bo_in_wait_list*sizeof(unsigned int));
    drm_xocl_execbuf exec = {0, cmdBO, bwl[0],bwl[1],bwl[2],bwl[3],bwl[4],bwl[5],bwl[6],bwl[7]};
    return ioctl(mUserHandle, DRM_IOCTL_XOCL_EXECBUF, &exec);
}

/*
 * xclRegisterEventNotify()
 */
int xocl::XOCLShim::xclRegisterEventNotify(unsigned int userInterrupt, int fd)
{
    drm_xocl_user_intr userIntr = {0, fd, (int)userInterrupt};
    return ioctl(mUserHandle, DRM_IOCTL_XOCL_USER_INTR, &userIntr);
}

/*
 * xclExecWait()
 */
int xocl::XOCLShim::xclExecWait(int timeoutMilliSec)
{
    std::vector<pollfd> uifdVector;
    pollfd info = {mUserHandle, POLLIN, 0};
    uifdVector.push_back(info);
    return poll(&uifdVector[0], uifdVector.size(), timeoutMilliSec);
}

/*
 * xclOpenContext
 */
int xocl::XOCLShim::xclOpenContext(xclContextProperties *context) const
{
    return ioctl(mUserHandle, DRM_IOCTL_XOCL_CTX, &context);
}

/*
 * xclBootFPGA()
 */
int xocl::XOCLShim::xclBootFPGA()
{
    return ioctl( mMgtHandle, XCLMGMT_IOCREBOOT );
}

/*
 * xclCreateWriteQueue()
 */
int xocl::XOCLShim::xclCreateWriteQueue(xclQueueContext *q_ctx, uint64_t *q_hdl)
{
    struct xocl_qdma_ioc_create_queue q_info;
    int	rc;

    memset(&q_info, 0, sizeof (q_info));
    q_info.write = 1;

    rc = ioctl(mStreamHandle, XOCL_QDMA_IOC_CREATE_QUEUE, &q_info);
    if (rc) {
        std::cout << __func__ << " ERROR: Create Write Queue IOCTL failed" << std::endl;
    } else
        *q_hdl = q_info.handle;

    return rc;
}

/*
 * xclCreateReadQueue()
 */
int xocl::XOCLShim::xclCreateReadQueue(xclQueueContext *q_ctx, uint64_t *q_hdl)
{
    struct xocl_qdma_ioc_create_queue q_info;
    int	rc;

    memset(&q_info, 0, sizeof (q_info));

    rc = ioctl(mStreamHandle, XOCL_QDMA_IOC_CREATE_QUEUE, &q_info);
    if (rc) {
        std::cout << __func__ << " ERROR: Create Read Queue IOCTL failed" << std::endl;
    } else
        *q_hdl = q_info.handle;

    return rc;
}

/*
 * xclDestroyQueue()
 */
int xocl::XOCLShim::xclDestroyQueue(uint64_t q_hdl)
{
    int rc;

    rc = close((int)q_hdl);
    if (rc)
        std::cout << __func__ << " ERROR: Destroy Queue failed" << std::endl;

    return rc;
}

/*
 * xclAllocQDMABuf()
 */
void *xocl::XOCLShim::xclAllocQDMABuf(size_t size, uint64_t *buf_hdl)
{
    struct xocl_qdma_ioc_alloc_buf req;
    void *buf;
    int rc;

    memset(&req, 0, sizeof (req));
    req.size = size;

    rc = ioctl(mStreamHandle, XOCL_QDMA_IOC_ALLOC_BUFFER, &req);
    if (rc) {
        std::cout << __func__ << " ERROR: Alloc buffer IOCTL failed" << std::endl;
	return NULL;
    }

    buf = mmap(NULL, size, PROT_READ | PROT_WRITE, MAP_SHARED, req.buf_fd, 0);
    if (!buf) {
        std::cout << __func__ << " ERROR: Map buffer failed" << std::endl;
        close(req.buf_fd);
    } else {
        *buf_hdl = req.buf_fd;
    }

    return buf;
}

/*
 * xclFreeQDMABuf()
 */
int xocl::XOCLShim::xclFreeQDMABuf(uint64_t buf_hdl)
{
    int rc;

    rc = close((int)buf_hdl);
    if (rc)
        std::cout << __func__ << " ERROR: Destroy Queue failed" << std::endl;

    return rc;
}

<<<<<<< HEAD
// Find subdevice directory name
// Assumption: all subdevice's sysfs directory name starts with subdevice name!!
static std::string getSubdevDirName(const std::string& dir,
    const std::string& subDevName)
{
    struct dirent *entry;
    DIR *dp;
    std::string nm;

    dp = opendir(dir.c_str());
    if (dp) {
        while (entry = readdir(dp)) {
            if(strncmp(entry->d_name,
                subDevName.c_str(), subDevName.size()) == 0) {
                nm += entry->d_name;
                break;
            }
        }
        closedir(dp);
    }

    return nm;
}

// Obtain ifstream of a device sysfs entry
std::ifstream xocl::XOCLShim::xclSysfsOpen(bool mgmt,
    const std::string subDevName, const std::string entry)
{
    xcldev::pci_device_scanner::device_info& dev =
        xcldev::pci_device_scanner::device_list[mBoardNumber];
    std::string path = "/sys/bus/pci/devices/" +
        (mgmt ? dev.mgmt_name : dev.user_name) + "/";

    if (!subDevName.empty()) {
        path += getSubdevDirName(path, subDevName);
        path += "/";
    }

    return std::ifstream(path + entry);
}

// Obtain an array of integers from a device sysfs entry
// All integers in sysfs entry are separated by '\n'.
std::vector<unsigned long long> xocl::XOCLShim::xclSysfsGetInts(bool mgmt,
    const std::string subDevName, const std::string entry)
{
    std::vector<unsigned long long> iv;
    std::ifstream ifs = xclSysfsOpen(mgmt, subDevName, entry);
    std::string line;

    if (ifs.is_open()) {
        while (std::getline(ifs, line)) {
            iv.push_back(std::stoull(line, nullptr, 0));
        }
    }

    return iv;
}

// Obtain an array of strings from a device sysfs entry
// All strings in sysfs entry are separated by '\n'.
std::vector<std::string> xocl::XOCLShim::xclSysfsGetStrings(bool mgmt,
    const std::string subDevName, const std::string entry)
{
    std::vector<std::string> sv;
    std::ifstream ifs = xclSysfsOpen(mgmt, subDevName, entry);
    std::string line;

    if (ifs.is_open()) {
        while (std::getline(ifs, line)) {
            sv.push_back(line);
        }
    }

    return sv;
}

// Obtain content string from a device sysfs entry
std::string xocl::XOCLShim::xclSysfsGetString(bool mgmt,
    const std::string subDevName, const std::string entry)
{
    std::string s;
    auto v = xclSysfsGetStrings(mgmt, subDevName, entry);

    if (!v.empty()) {
        s = v[0];
    } else {
        std::cerr << __func__ << " ERROR: Failed to read string from ";
        std::cerr << (mgmt ? "mgmt" : "user") << " sysfs ";
        std::cerr << (!subDevName.empty() ? subDevName + "/" : "") + entry;
        std::cerr << " entry" << std::endl;
    }

    return s;
}

// Obtain a single integer from a device sysfs entry
unsigned long long xocl::XOCLShim::xclSysfsGetInt(bool mgmt,
    const std::string subDevName, const std::string entry)
{
    unsigned long long l = 0;
    auto v = xclSysfsGetInts(mgmt, subDevName, entry);

    if (!v.empty()) {
        l = v[0];
    } else {
        std::cerr << __func__ << " ERROR: Failed to read integer from ";
        std::cerr << (mgmt ? "mgmt" : "user") << " sysfs ";
        std::cerr << (!subDevName.empty() ? subDevName + "/" : "") + entry;
        std::cerr << " entry" << std::endl;
    }

    return l;
}
=======
/*
 * xclWriteQueue()
 */
ssize_t xocl::XOCLShim::xclWriteQueue(uint64_t q_hdl, xclQueueRequest *wr)
{
    ssize_t rc = 0;
    const void *buf;

    for (unsigned i = 0; i < wr->buf_num; i++) {
        buf = (const void *)wr->bufs[i].va;
        rc = write((int)q_hdl, buf, wr->bufs[i].len);
    }
    return rc;
}

/*
 * xclReadQueue()
 */
ssize_t xocl::XOCLShim::xclReadQueue(uint64_t q_hdl, xclQueueRequest *wr)
{
    ssize_t rc = 0;
    void *buf;

    for (unsigned i = 0; i < wr->buf_num; i++) {
        buf = (void *)wr->bufs[i].va;
        rc = read((int)q_hdl, buf, wr->bufs[i].len);
    }
    return rc;

}

>>>>>>> 588267d6

/*******************************/
/* GLOBAL DECLARATIONS *********/
/*******************************/
SHIM_UNUSED
static int getUserSlotNo(int fd)
{
    drm_xocl_info obj;
    std::memset(&obj, 0, sizeof(drm_xocl_info));
    int ret = ioctl(fd, DRM_IOCTL_XOCL_INFO, &obj);
    if (ret) {
        return ret;
    }
    return obj.pci_slot;
}

static int getMgmtSlotNo(int handle)
{
    xclmgmt_ioc_info obj;
    std::memset(&obj, 0, sizeof(xclmgmt_ioc_info));
    int ret = ioctl(handle, XCLMGMT_IOCINFO, &obj);
    if (ret) {
        return ret;
    }
    return obj.pci_slot;
}

SHIM_UNUSED
static int findMgmtDeviceID(int user_slot)
{
    int mgmt_fd = -1;
    int mgmt_slot = -1;

    for(int i = 0; i < 16; ++i) {
        std::string mgmtFile = "/dev/xclmgmt"+ std::to_string(i);
        mgmt_fd = open(mgmtFile.c_str(), O_RDWR | O_SYNC);
        if(mgmt_fd < 0) {
            std::cout << "Could not open " << mgmtFile << std::endl;
            continue;
        }

        mgmt_slot = getMgmtSlotNo(mgmt_fd);
        if(mgmt_slot == user_slot) {
            return i;
        }
    }

    return -1;
}


unsigned xclProbe()
{
    std::lock_guard<std::mutex> lock(xocl::deviceListMutex);

    if(xcldev::pci_device_scanner::device_list.size()) {
        return xcldev::pci_device_scanner::device_list.size();
    }

    xcldev::pci_device_scanner devScanner;
    devScanner.scan(false);
    return xcldev::pci_device_scanner::device_list.size();
}


xclDeviceHandle xclOpen(unsigned deviceIndex, const char *logFileName, xclVerbosityLevel level)
{
    if(xcldev::pci_device_scanner::device_list.size() <= deviceIndex) {
        printf("Cannot find index %d \n", deviceIndex);
        return nullptr;
    }

    xocl::XOCLShim *handle = new xocl::XOCLShim(deviceIndex, logFileName, level);
    if (!xocl::XOCLShim::handleCheck(handle)) {
        delete handle;
        handle = nullptr;
    }
    return static_cast<xclDeviceHandle>(handle);
}

void xclClose(xclDeviceHandle handle)
{
    xocl::XOCLShim *drv = xocl::XOCLShim::handleCheck(handle);
    if (drv) {
        delete drv;
    }
}

int xclLoadXclBin(xclDeviceHandle handle, const xclBin *buffer)
{
    xocl::XOCLShim *drv = xocl::XOCLShim::handleCheck(handle);
    return drv ? drv->xclLoadXclBin(buffer) : -ENODEV;
}

size_t xclWrite(xclDeviceHandle handle, xclAddressSpace space, uint64_t offset, const void *hostBuf, size_t size)
{
    xocl::XOCLShim *drv = xocl::XOCLShim::handleCheck(handle);
    return drv ? drv->xclWrite(space, offset, hostBuf, size) : -ENODEV;
}

size_t xclRead(xclDeviceHandle handle, xclAddressSpace space, uint64_t offset, void *hostBuf, size_t size)
{
    //  std::cout << "xclRead called" << std::endl;
    xocl::XOCLShim *drv = xocl::XOCLShim::handleCheck(handle);
    return drv ? drv->xclRead(space, offset, hostBuf, size) : -ENODEV;
}

int xclGetErrorStatus(xclDeviceHandle handle, xclErrorStatus *info)
{
    xocl::XOCLShim *drv = xocl::XOCLShim::handleCheck(handle);
    if (!drv) {
        return -1;
    }
    return drv->xclGetErrorStatus(info);
}

int xclGetDeviceInfo2(xclDeviceHandle handle, xclDeviceInfo2 *info)
{
    xocl::XOCLShim *drv = xocl::XOCLShim::handleCheck(handle);
    return drv ? drv->xclGetDeviceInfo2(info) : -ENODEV;
}

unsigned int xclVersion ()
{
    return 2;
}

unsigned int xclAllocBO(xclDeviceHandle handle, size_t size, xclBOKind domain, uint64_t flags)
{
    xocl::XOCLShim *drv = xocl::XOCLShim::handleCheck(handle);
    return drv ? drv->xclAllocBO(size, domain, flags) : -ENODEV;
}

unsigned int xclAllocUserPtrBO(xclDeviceHandle handle, void *userptr, size_t size, uint64_t flags)
{
    xocl::XOCLShim *drv = xocl::XOCLShim::handleCheck(handle);
    return drv ? drv->xclAllocUserPtrBO(userptr, size, flags) : -ENODEV;
}

void xclFreeBO(xclDeviceHandle handle, unsigned int boHandle) {
    xocl::XOCLShim *drv = xocl::XOCLShim::handleCheck(handle);
    if (!drv) {
        return;
    }
    drv->xclFreeBO(boHandle);
}

size_t xclWriteBO(xclDeviceHandle handle, unsigned int boHandle, const void *src, size_t size, size_t seek)
{
    xocl::XOCLShim *drv = xocl::XOCLShim::handleCheck(handle);
    return drv ? drv->xclWriteBO(boHandle, src, size, seek) : -ENODEV;
}

size_t xclReadBO(xclDeviceHandle handle, unsigned int boHandle, void *dst, size_t size, size_t skip)
{
    xocl::XOCLShim *drv = xocl::XOCLShim::handleCheck(handle);
    return drv ? drv->xclReadBO(boHandle, dst, size, skip) : -ENODEV;
}

void *xclMapBO(xclDeviceHandle handle, unsigned int boHandle, bool write)
{
    xocl::XOCLShim *drv = xocl::XOCLShim::handleCheck(handle);
    return drv ? drv->xclMapBO(boHandle, write) : nullptr;
}

int xclSyncBO(xclDeviceHandle handle, unsigned int boHandle, xclBOSyncDirection dir, size_t size, size_t offset)
{
    xocl::XOCLShim *drv = xocl::XOCLShim::handleCheck(handle);
    return drv ? drv->xclSyncBO(boHandle, dir, size, offset) : -ENODEV;
}

int xclCopyBO(xclDeviceHandle handle, unsigned int dst_boHandle,
            unsigned int src_boHandle, size_t size, size_t dst_offset, size_t src_offset)
{
    xocl::XOCLShim *drv = xocl::XOCLShim::handleCheck(handle);
    return drv ?
      drv->xclCopyBO(dst_boHandle, src_boHandle, size, dst_offset, src_offset) : -ENODEV;
}

int xclReClock2(xclDeviceHandle handle, unsigned short region, const unsigned short *targetFreqMHz)
{
    xocl::XOCLShim *drv = xocl::XOCLShim::handleCheck(handle);
    return drv ? drv->xclReClock2(region, targetFreqMHz) : -ENODEV;
}

int xclLockDevice(xclDeviceHandle handle)
{
    xocl::XOCLShim *drv = xocl::XOCLShim::handleCheck(handle);
    if (!drv)
        return -ENODEV;
    return drv->xclLockDevice() ? 0 : 1;
}

int xclUnlockDevice(xclDeviceHandle handle)
{
    xocl::XOCLShim *drv = xocl::XOCLShim::handleCheck(handle);
    if (!drv)
        return -ENODEV;
    return drv->xclUnlockDevice() ? 0 : 1;
}

int xclResetDevice(xclDeviceHandle handle, xclResetKind kind)
{
    xocl::XOCLShim *drv = xocl::XOCLShim::handleCheck(handle);
    return drv ? drv->resetDevice(kind) : -ENODEV;
}

/*
 * xclBootFPGA
 *
 * Sequence:
 *   1) call boot ioctl
 *   2) close the device, unload the driver
 *   3) remove and scan
 *   4) rescan pci devices
 *   5) reload the driver (done by the calling function xcldev::boot())
 *
 * Return 0 on success, negative value on failure.
 */
int xclBootFPGA(xclDeviceHandle handle)
{
    int retVal = -1;

    xocl::XOCLShim *drv = xocl::XOCLShim::handleCheck(handle);
    if( !drv )
        return -ENODEV;

    retVal = drv->xclBootFPGA(); // boot ioctl

    if( retVal == 0 )
    {
        xclClose(handle); // close the device, unload the driver
        retVal = xclRemoveAndScanFPGA(); // remove and scan
    }

    if( retVal == 0 )
    {
        xcldev::pci_device_scanner devScanner;
        devScanner.scan( true ); // rescan pci devices
    }

    return retVal;
}

int xclRemoveAndScanFPGA( void )
{
    const std::string devPath =    "/devices/";
    const std::string removePath = "/remove";
    const std::string pciPath =    "/sys/bus/pci";
    const std::string rescanPath = "/rescan";
    const char *input = "1\n";

    // remove devices "echo 1 > /sys/bus/pci/devices/<deviceHandle>/remove"
    for (unsigned int i = 0; i < xcldev::pci_device_scanner::device_list.size(); i++)
    {
        std::string dev_name_pf_user = pciPath + devPath + xcldev::pci_device_scanner::device_list[i].user_name + removePath;
        std::string dev_name_pf_mgmt = pciPath + devPath + xcldev::pci_device_scanner::device_list[i].mgmt_name + removePath;

        std::ofstream userFile( dev_name_pf_user );
        if( !userFile.is_open() ) {
            perror( dev_name_pf_user.c_str() );
            return errno;
        }
        userFile << input;

        std::ofstream mgmtFile( dev_name_pf_mgmt );
        if( !mgmtFile.is_open() ) {
            perror( dev_name_pf_mgmt.c_str() );
            return errno;
        }
        mgmtFile << input;
    }

    std::this_thread::sleep_for(std::chrono::seconds(1));
    // initiate rescan "echo 1 > /sys/bus/pci/rescan"
    std::ofstream rescanFile( pciPath + rescanPath );
    if( !rescanFile.is_open() ) {
        perror( std::string( pciPath + rescanPath ).c_str() );
        return errno;
    }
    rescanFile << input;

    return 0;
}

// Support for XCLHAL1 legacy API's

uint64_t xclAllocDeviceBuffer(xclDeviceHandle handle, size_t size)
{
    xocl::XOCLShim *drv = xocl::XOCLShim::handleCheck(handle);
    return drv ? drv->xclAllocDeviceBuffer(size) : xocl::mNullAddr;
}

uint64_t xclAllocDeviceBuffer2(xclDeviceHandle handle, size_t size, xclMemoryDomains domain, unsigned flags)
{
    xocl::XOCLShim *drv = xocl::XOCLShim::handleCheck(handle);
    return drv ? drv->xclAllocDeviceBuffer2(size, domain, flags) : xocl::mNullAddr;
}

void xclFreeDeviceBuffer(xclDeviceHandle handle, uint64_t buf)
{
    xocl::XOCLShim *drv = xocl::XOCLShim::handleCheck(handle);
    if (!drv) {
        return;
    }
    drv->xclFreeDeviceBuffer(buf);
}

size_t xclCopyBufferHost2Device(xclDeviceHandle handle, uint64_t dest, const void *src, size_t size, size_t seek)
{
    xocl::XOCLShim *drv = xocl::XOCLShim::handleCheck(handle);
    return drv ? drv->xclCopyBufferHost2Device(dest, src, size, seek) : -ENODEV;
}


size_t xclCopyBufferDevice2Host(xclDeviceHandle handle, void *dest, uint64_t src, size_t size, size_t skip)
{
    xocl::XOCLShim *drv = xocl::XOCLShim::handleCheck(handle);
    return drv ? drv->xclCopyBufferDevice2Host(dest, src, size, skip) : -ENODEV;
}

int xclExportBO(xclDeviceHandle handle, unsigned int boHandle)
{
    xocl::XOCLShim *drv = xocl::XOCLShim::handleCheck(handle);
    return drv ? drv->xclExportBO(boHandle) : -ENODEV;
}

unsigned int xclImportBO(xclDeviceHandle handle, int fd, unsigned flags)
{
    xocl::XOCLShim *drv = xocl::XOCLShim::handleCheck(handle);
    if (!drv) {
        std::cout << __func__ << ", " << std::this_thread::get_id() << ", handle & XOCL Device are bad" << std::endl;
    }
    return drv ? drv->xclImportBO(fd, flags) : -ENODEV;
}

ssize_t xclUnmgdPwrite(xclDeviceHandle handle, unsigned flags, const void *buf, size_t count, uint64_t offset)
{
    xocl::XOCLShim *drv = xocl::XOCLShim::handleCheck(handle);
    return drv ? drv->xclUnmgdPwrite(flags, buf, count, offset) : -ENODEV;
}

ssize_t xclUnmgdPread(xclDeviceHandle handle, unsigned flags, void *buf, size_t count, uint64_t offset)
{
    xocl::XOCLShim *drv = xocl::XOCLShim::handleCheck(handle);
    return drv ? drv->xclUnmgdPread(flags, buf, count, offset) : -ENODEV;
}

int xclGetBOProperties(xclDeviceHandle handle, unsigned int boHandle, xclBOProperties *properties)
{
    xocl::XOCLShim *drv = xocl::XOCLShim::handleCheck(handle);
    return drv ? drv->xclGetBOProperties(boHandle, properties) : -ENODEV;
}

int xclGetUsageInfo(xclDeviceHandle handle, xclDeviceUsage *info)
{
    xocl::XOCLShim *drv = xocl::XOCLShim::handleCheck(handle);
    return drv ? drv->xclGetUsageInfo(info) : -ENODEV;
}

int xclGetSectionInfo(xclDeviceHandle handle, void* section_info, size_t * section_size,
	enum axlf_section_kind kind, int index)
{
    xocl::XOCLShim *drv = xocl::XOCLShim::handleCheck(handle);
    return drv ? drv->xclGetSectionInfo(section_info, section_size, kind, index) : -ENODEV;
}

int xclExecBuf(xclDeviceHandle handle, unsigned int cmdBO)
{
    xocl::XOCLShim *drv = xocl::XOCLShim::handleCheck(handle);
    return drv ? drv->xclExecBuf(cmdBO) : -ENODEV;
}

int xclExecBufWithWaitList(xclDeviceHandle handle, unsigned int cmdBO, size_t num_bo_in_wait_list, unsigned int *bo_wait_list)
{
    xocl::XOCLShim *drv = xocl::XOCLShim::handleCheck(handle);
    return drv ? drv->xclExecBuf(cmdBO,num_bo_in_wait_list,bo_wait_list) : -ENODEV;
}

int xclRegisterEventNotify(xclDeviceHandle handle, unsigned int userInterrupt, int fd)
{
    xocl::XOCLShim *drv = xocl::XOCLShim::handleCheck(handle);
    return drv ? drv->xclRegisterEventNotify(userInterrupt, fd) : -ENODEV;
}

int xclXbsak(int argc, char *argv[])
{
    return xcldev::xclXbsak(argc, argv);
}

int xclExecWait(xclDeviceHandle handle, int timeoutMilliSec)
{
  xocl::XOCLShim *drv = xocl::XOCLShim::handleCheck(handle);
  return drv ? drv->xclExecWait(timeoutMilliSec) : -ENODEV;
}

int xclOpenContext(xclDeviceHandle handle, xclContextProperties *context)
{
  xocl::XOCLShim *drv = xocl::XOCLShim::handleCheck(handle);
  return drv ? drv->xclOpenContext(context) : -ENODEV;
}

// QDMA streaming APIs
int xclCreateWriteQueue(xclDeviceHandle handle, xclQueueContext *q_ctx, uint64_t *q_hdl)
{
  xocl::XOCLShim *drv = xocl::XOCLShim::handleCheck(handle);
  return drv ? drv->xclCreateWriteQueue(q_ctx, q_hdl) : -ENODEV;
}

int xclCreateReadQueue(xclDeviceHandle handle, xclQueueContext *q_ctx, uint64_t *q_hdl)
{
  xocl::XOCLShim *drv = xocl::XOCLShim::handleCheck(handle);
  return drv ? drv->xclCreateReadQueue(q_ctx, q_hdl) : -ENODEV;
}

int xclDestroyQueue(xclDeviceHandle handle, uint64_t q_hdl)
{
  xocl::XOCLShim *drv = xocl::XOCLShim::handleCheck(handle);
  return drv ? drv->xclDestroyQueue(q_hdl) : -ENODEV;
}

void *xclAllocQDMABuf(xclDeviceHandle handle, size_t size, uint64_t *buf_hdl)
{
  xocl::XOCLShim *drv = xocl::XOCLShim::handleCheck(handle);
  return drv ? drv->xclAllocQDMABuf(size, buf_hdl) : NULL;
}

int xclFreeQDMABuf(xclDeviceHandle handle, uint64_t buf_hdl)
{
  xocl::XOCLShim *drv = xocl::XOCLShim::handleCheck(handle);
  return drv ? drv->xclFreeQDMABuf(buf_hdl) : -ENODEV;
}

ssize_t xclWriteQueue(xclDeviceHandle handle, uint64_t q_hdl, xclQueueRequest *wr)
{
	xocl::XOCLShim *drv = xocl::XOCLShim::handleCheck(handle);
	return drv ? drv->xclWriteQueue(q_hdl, wr) : -ENODEV;
}

ssize_t xclReadQueue(xclDeviceHandle handle, uint64_t q_hdl, xclQueueRequest *wr)
{
	xocl::XOCLShim *drv = xocl::XOCLShim::handleCheck(handle);
	return drv ? drv->xclReadQueue(q_hdl, wr) : -ENODEV;
}<|MERGE_RESOLUTION|>--- conflicted
+++ resolved
@@ -462,6 +462,9 @@
     return ioctl(mUserHandle, DRM_IOCTL_XOCL_COPY_BO, &copyInfo);
 }
 
+/*
+ * xclSysfsGetErrorStatus()
+ */
 void xocl::XOCLShim::xclSysfsGetErrorStatus(xclErrorStatus& stat)
 {
     unsigned int status = xclSysfsGetInt(true, "firewall", "detected_status");
@@ -505,6 +508,9 @@
     return 0;
 }
 
+/*
+ * xclSysfsGetDeviceInfo()
+ */
 void xocl::XOCLShim::xclSysfsGetDeviceInfo(xclmgmt_ioc_info& info)
 {
     info.vendor =             xclSysfsGetInt(true, "", "vendor");
@@ -859,6 +865,9 @@
     return 0;
 }
 
+/*
+ * xclSysfsGetUsageInfo()
+ */
 void xocl::XOCLShim::xclSysfsGetUsageInfo(drm_xocl_usage_stat& stat)
 {
     auto dmaStatStrs = xclSysfsGetStrings(false, "mm_dma", "channel_stat_raw");
@@ -1237,8 +1246,7 @@
     return rc;
 }
 
-<<<<<<< HEAD
-// Find subdevice directory name
+// Helper to find subdevice directory name
 // Assumption: all subdevice's sysfs directory name starts with subdevice name!!
 static std::string getSubdevDirName(const std::string& dir,
     const std::string& subDevName)
@@ -1262,7 +1270,10 @@
     return nm;
 }
 
-// Obtain ifstream of a device sysfs entry
+/*
+ * xclSysfsOpen()
+ * Obtain ifstream of a device sysfs entry
+ */
 std::ifstream xocl::XOCLShim::xclSysfsOpen(bool mgmt,
     const std::string subDevName, const std::string entry)
 {
@@ -1279,8 +1290,11 @@
     return std::ifstream(path + entry);
 }
 
-// Obtain an array of integers from a device sysfs entry
-// All integers in sysfs entry are separated by '\n'.
+/*
+ * xclSysfsGetInts()
+ * Obtain an array of integers from a device sysfs entry
+ * All integers in sysfs entry are separated by '\n'.
+ */
 std::vector<unsigned long long> xocl::XOCLShim::xclSysfsGetInts(bool mgmt,
     const std::string subDevName, const std::string entry)
 {
@@ -1297,8 +1311,11 @@
     return iv;
 }
 
-// Obtain an array of strings from a device sysfs entry
-// All strings in sysfs entry are separated by '\n'.
+/*
+ * xclSysfsGetStrings()
+ * Obtain an array of strings from a device sysfs entry
+ * All strings in sysfs entry are separated by '\n'.
+ */
 std::vector<std::string> xocl::XOCLShim::xclSysfsGetStrings(bool mgmt,
     const std::string subDevName, const std::string entry)
 {
@@ -1315,7 +1332,10 @@
     return sv;
 }
 
-// Obtain content string from a device sysfs entry
+/*
+ * xclSysfsGetString()
+ * Obtain content string from a device sysfs entry
+ */
 std::string xocl::XOCLShim::xclSysfsGetString(bool mgmt,
     const std::string subDevName, const std::string entry)
 {
@@ -1334,7 +1354,10 @@
     return s;
 }
 
-// Obtain a single integer from a device sysfs entry
+/*
+ * xclSysfsGetInt()
+ * Obtain a single integer from a device sysfs entry
+ */
 unsigned long long xocl::XOCLShim::xclSysfsGetInt(bool mgmt,
     const std::string subDevName, const std::string entry)
 {
@@ -1352,7 +1375,7 @@
 
     return l;
 }
-=======
+
 /*
  * xclWriteQueue()
  */
@@ -1383,8 +1406,6 @@
     return rc;
 
 }
-
->>>>>>> 588267d6
 
 /*******************************/
 /* GLOBAL DECLARATIONS *********/

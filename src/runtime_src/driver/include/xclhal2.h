/*
 * Copyright (C) 2015-2018, Xilinx Inc - All rights reserved
 * Xilinx Runtime (XRT) APIs
 *
 * Licensed under the Apache License, Version 2.0 (the "License"). You may
 * not use this file except in compliance with the License. A copy of the
 * License is located at
 *
 *     http://www.apache.org/licenses/LICENSE-2.0
 *
 * Unless required by applicable law or agreed to in writing, software
 * distributed under the License is distributed on an "AS IS" BASIS, WITHOUT
 * WARRANTIES OR CONDITIONS OF ANY KIND, either express or implied. See the
 * License for the specific language governing permissions and limitations
 * under the License.
 */

#ifndef _XCL_HAL2_H_
#define _XCL_HAL2_H_

#ifdef __cplusplus
#include <cstdlib>
#include <cstdint>
#else
#include <stdlib.h>
#include <stdint.h>
#include <stdbool.h>
#endif

#if defined(_WIN32)
#ifdef XCL_DRIVER_DLL_EXPORT
#define XCL_DRIVER_DLLESPEC __declspec(dllexport)
#else
#define XCL_DRIVER_DLLESPEC __declspec(dllimport)
#endif
#else
#define XCL_DRIVER_DLLESPEC __attribute__((visibility("default")))
#endif


#include "xclbin.h"
#include "xclperf.h"
#include "xcl_app_debug.h"
#include "xclerr.h"

#ifdef __cplusplus
extern "C" {
#endif

/**
 * DOC: Xilinx Runtime (XRT) Library Interface Definitions
 *
 * Header file *xclhal2.h* defines data structures and function signatures exported by
 * Xilinx Runtime (XRT) Library. XRT is part of software stack which is integrated
 * into Xilinx reference platform.
 */

/**
 * typedef xclDeviceHandle - opaque device handle
 *
 * A device handle of xclDeviceHandle kind is obtained by opening a device. Clients pass this
 * device handle to refer to the opened device in all future interaction with XRT.
 */
typedef void * xclDeviceHandle;

struct axlf;

/**
 * Structure used to obtain various bits of information from the device.
 */

struct xclDeviceInfo2 {
  unsigned mMagic; // = 0X586C0C6C; XL OpenCL X->58(ASCII), L->6C(ASCII), O->0 C->C L->6C(ASCII);
  char mName[256];
  unsigned short mHALMajorVersion;
  unsigned short mHALMinorVersion;
  unsigned short mVendorId;
  unsigned short mDeviceId;
  unsigned short mSubsystemId;
  unsigned short mSubsystemVendorId;
  unsigned short mDeviceVersion;
  size_t mDDRSize;                    // Size of DDR memory
  size_t mDataAlignment;              // Minimum data alignment requirement for host buffers
  size_t mDDRFreeSize;                // Total unused/available DDR memory
  size_t mMinTransferSize;            // Minimum DMA buffer size
  unsigned short mDDRBankCount;
  unsigned short mOCLFrequency[4];
  unsigned short mPCIeLinkWidth;
  unsigned short mPCIeLinkSpeed;
  unsigned short mDMAThreads;
  unsigned short mOnChipTemp;
  unsigned short mFanTemp;
  unsigned short mVInt;
  unsigned short mVAux;
  unsigned short mVBram;
  float mCurrent;
  unsigned short mNumClocks;
  unsigned short mFanSpeed;
  bool mMigCalib;
  unsigned long long mXMCVersion;
  unsigned long long mMBVersion;
  unsigned short m12VPex;
  unsigned short m12VAux;
  unsigned long long mPexCurr;
  unsigned long long mAuxCurr;
  unsigned short mFanRpm;
  unsigned short mDimmTemp[4];
  unsigned short mSE98Temp[4];
  unsigned short m3v3Pex;
  unsigned short m3v3Aux;
  unsigned short mDDRVppBottom;
  unsigned short mDDRVppTop;
  unsigned short mSys5v5;
  unsigned short m1v2Top;
  unsigned short m1v8Top;
  unsigned short m0v85;
  unsigned short mMgt0v9;
  unsigned short m12vSW;
  unsigned short mMgtVtt;
  unsigned short m1v2Bottom;
  unsigned long long mDriverVersion;
  unsigned mPciSlot;
  bool mIsXPR;
  unsigned long long mTimeStamp;
  char mFpga[256];
  unsigned short mPCIeLinkWidthMax;
  unsigned short mPCIeLinkSpeedMax;
  unsigned short mVccIntVol;
  unsigned short mVccIntCurr;
  unsigned short mNumCDMA;
};

/**
 * xclMemoryDomains is for support of legacy APIs
 * It is not used in BO APIs where we instead use xclBOKind
 */
enum xclMemoryDomains {
    XCL_MEM_HOST_RAM =    0x00000000,
    XCL_MEM_DEVICE_RAM =  0x00000001,
    XCL_MEM_DEVICE_BRAM = 0x00000002,
    XCL_MEM_SVM =         0x00000003,
    XCL_MEM_CMA =         0x00000004,
    XCL_MEM_DEVICE_REG  = 0x00000005
};

/* byte-0 lower 4 bits for DDR Flags are one-hot encoded */
enum xclDDRFlags {
    XCL_DEVICE_RAM_BANK0 = 0x00000000,
    XCL_DEVICE_RAM_BANK1 = 0x00000002,
    XCL_DEVICE_RAM_BANK2 = 0x00000004,
    XCL_DEVICE_RAM_BANK3 = 0x00000008
};

/**
 * xclBOKind defines Buffer Object Kind which represents a fragment of device accesible
 * memory and the corresponding backing host memory.
 *
 * 1. Shared virtual memory (SVM) class of systems like CAPI or MPSoc with SMMU. BOs
 *    have a common host RAM backing store.
 *    XCL_BO_SHARED_VIRTUAL
 *
 * 2. Shared physical memory class of systems like Zynq (or MPSoc with pass though SMMU)
 *    with Linux CMA buffer allocation. BOs have common host CMA allocated backing store.
 *    XCL_BO_SHARED_PHYSICAL
 *
 * 3. Shared virtual memory (SVM) class of systems with dedicated RAM and device MMU. BOs
 *    have a device RAM dedicated backing store and another host RAM allocated backing store.
 *    The buffers are sync'd via DMA. Both physical buffers use the same virtual address,
 *    hence giving the effect of SVM.
 *    XCL_BO_MIRRORED_VIRTUAL
 *
 * 4. Dedicated memory class of devices like PCIe card with DDR. BOs have a device RAM
 *    dedicated backing store and another host RAM allocated backing store. The buffers
 *    are sync'd via DMA
 *    XCL_BO_DEVICE_RAM
 *
 * 5. Dedicated onchip memory class of devices like PCIe card with BRAM. BOs have a device
 *    BRAM dedicated backing store and another host RAM allocated backing store. The buffers
 *    are sync'd via DMA
 *    XCL_BO_DEVICE_BRAM
 */

enum xclBOKind {
    XCL_BO_SHARED_VIRTUAL = 0,
    XCL_BO_SHARED_PHYSICAL,
    XCL_BO_MIRRORED_VIRTUAL,
    XCL_BO_DEVICE_RAM,
    XCL_BO_DEVICE_BRAM,
    XCL_BO_DEVICE_PREALLOCATED_BRAM,
};

enum xclBOSyncDirection {
    XCL_BO_SYNC_BO_TO_DEVICE = 0,
    XCL_BO_SYNC_BO_FROM_DEVICE,
};

/**
 * Define address spaces on the device AXI bus. The enums are used in xclRead() and xclWrite()
 * to pass relative offsets.
 */

enum xclAddressSpace {
    XCL_ADDR_SPACE_DEVICE_FLAT = 0,     // Absolute address space
    XCL_ADDR_SPACE_DEVICE_RAM = 1,      // Address space for the DDR memory
    XCL_ADDR_KERNEL_CTRL = 2,           // Address space for the OCL Region control port
    XCL_ADDR_SPACE_DEVICE_PERFMON = 3,  // Address space for the Performance monitors
    XCL_ADDR_SPACE_DEVICE_CHECKER = 5,  // Address space for protocol checker
    XCL_ADDR_SPACE_MAX = 8
};

/**
 * Defines verbosity levels which are passed to xclOpen during device creation time
 */

enum xclVerbosityLevel {
    XCL_QUIET = 0,
    XCL_INFO = 1,
    XCL_WARN = 2,
    XCL_ERROR = 3
};

enum xclResetKind {
    XCL_RESET_KERNEL,
    XCL_RESET_FULL,
    XCL_USER_RESET
};

struct xclDeviceUsage {
    size_t h2c[8];
    size_t c2h[8];
    size_t ddrMemUsed[8];
    unsigned ddrBOAllocated[8];
    unsigned totalContexts;
    uint64_t xclbinId[4];
    unsigned dma_channel_cnt;
    unsigned mm_channel_cnt;
    uint64_t memSize[8];
};

struct xclBOProperties {
    uint32_t handle;
    uint32_t flags;
    uint64_t size;
    uint64_t paddr;
    enum xclBOKind domain; // not implemented
};

/**
 * DOC: XRT Device Management APIs
 * ~~~~~~~~~~~~~~~~~~~~~~~~~~~~~~~
 */

/**
 * xclProbe() - Enumerate devices found in the system
 *
 * Return: count of devices found
 */
XCL_DRIVER_DLLESPEC unsigned xclProbe();

/**
 * xclOpen() - Open a device and obtain its handle.
 *
 * @deviceIndex:   Slot number of device 0 for first device, 1 for the second device...
 * @logFileName:   Log file to use for optional logging
 * @level:         Severity level of messages to log
 *
 * Return:         Device handle
 */
XCL_DRIVER_DLLESPEC xclDeviceHandle xclOpen(unsigned deviceIndex, const char *logFileName,
                                            enum xclVerbosityLevel level);

/**
 * xclClose() - Close an opened device
 *
 * @handle:        Device handle
 */
XCL_DRIVER_DLLESPEC void xclClose(xclDeviceHandle handle);

/**
 * xclResetDevice() - Reset a device or its CL
 *
 * @handle:        Device handle
 * @kind:          Reset kind
*  Return:         0 on success or appropriate error number
 *
 * Reset the device. All running kernels will be killed and buffers in DDR will be
 * purged. A device may be reset if a user's application dies without waiting for
 * running kernel(s) to finish.
 */
XCL_DRIVER_DLLESPEC int xclResetDevice(xclDeviceHandle handle, enum xclResetKind kind);

/**
 * xclGetDeviceInfo2() - Obtain various bits of information from the device
 *
 * @handle:        Device handle
 * @info:          Information record
 * Return:         0 on success or appropriate error number
 */
XCL_DRIVER_DLLESPEC int xclGetDeviceInfo2(xclDeviceHandle handle, struct xclDeviceInfo2 *info);

/**
 * xclGetUsageInfo() - Obtain usage information from the device
 *
 * @handle:        Device handle
 * @info:          Information record
 * Return:         0 on success or appropriate error number
 */
XCL_DRIVER_DLLESPEC int xclGetUsageInfo(xclDeviceHandle handle, struct xclDeviceUsage *info);

/**
 * xclGetErrorStatus() - Obtain error information from the device
 *
 * @handle:        Device handle
 * @info:          Information record
 * Return:         0 on success or appropriate error number
 */
XCL_DRIVER_DLLESPEC int xclGetErrorStatus(xclDeviceHandle handle, struct xclErrorStatus *info);

/**
 * xclLoadXclBin() - Download FPGA image (xclbin) to the device
 *
 * @handle:        Device handle
 * @buffer:        Pointer to device image (xclbin) in memory
 * Return:         0 on success or appropriate error number
 *
 * Download FPGA image (AXLF) to the device. The PR bitstream is encapsulated inside
 * xclbin as a section. xclbin may also contains other sections which are suitably
 * handled by the driver.
 */
XCL_DRIVER_DLLESPEC int xclLoadXclBin(xclDeviceHandle handle, const struct axlf *buffer);


/**
 * xclGetSectionInfo() - Get Information from sysfs about the downloaded xclbin sections
 *
 * @handle:        Device handle
 * @info:          Pointer to preallocated memory which will store the return value.
 * @size:          Pointer to preallocated memory which will store the return size.
 * kind:           axlf_section_kind for which info is being queried
 * index:          The (sub)section index for the "kind" type.
 * Return:         0 on success or appropriate error number
 *
 * Get the section information from sysfs. The index corrresponds to the (section) entry
 * of the axlf_section_kind data being queried. The info and the size contain the return
 * binary value of the subsection and its size.
 */

XCL_DRIVER_DLLESPEC int xclGetSectionInfo(xclDeviceHandle handle, void* info,
	size_t *size, enum axlf_section_kind kind, int index);

/**
 * xclReClock2() - Configure PR region frequncies
 *
 * @handle:        Device handle
 * @region:        PR region (always 0)
 * @targetFreqMHz: Array of target frequencies in order for the Clock Wizards driving
 *                 the PR region
 * Return:         0 on success or appropriate error number
 */
XCL_DRIVER_DLLESPEC int xclReClock2(xclDeviceHandle handle, unsigned short region,
                                    const unsigned short *targetFreqMHz);

/**
 * xclLockDevice() - Get exclusive ownership of the device
 *
 * @handle:        Device handle
 * Return:         0 on success or appropriate error number
 *
 * The lock is necessary before performing buffer migration, register access or
 * bitstream downloads.
 */
XCL_DRIVER_DLLESPEC int xclLockDevice(xclDeviceHandle handle);

/**
 * xclUnlockDevice() - Release exclusive ownership of the device
 *
 * @handle:        Device handle
 * Return:         0 on success or appropriate error number
 */
XCL_DRIVER_DLLESPEC int xclUnlockDevice(xclDeviceHandle handle);

/**
 * xclOpenContext() - Create shared/exclusive context on compute units
 *
 * @handle:        Device handle
 * @xclbinId:      UUID of the xclbin image running on the device
 * @ipIndex:       IP/CU index in the IP LAYOUT array
 * @shared:        Shared access or exclusive access
 * Return:         0 on success or appropriate error number
 *
 * The context is necessary before submitting execution jobs using xclExecBuf(). Contexts may be
 * exclusive or shared. Allocation of exclusive contexts on a compute unit would succeed
 * only if another client has not already setup up a context on that compute unit. Shared
 * contexts can be concurrently allocated by many processes on the same compute units.
 */
XCL_DRIVER_DLLESPEC int xclOpenContext(xclDeviceHandle handle, uuid_t xclbinId, unsigned int ipIndex,
                                       bool shared);

/**
 * xclCloseContext() - Close previously opened context
 *
 * @handle:        Device handle
 * @xclbinId:      UUID of the xclbin image running on the device
 * @ipIndex:       IP/CU index in the IP LAYOUT array
 * Return:         0 on success or appropriate error number
 *
 * Close a previously allocated shared/exclusive context for a compute unit.
 */
XCL_DRIVER_DLLESPEC int xclCloseContext(xclDeviceHandle handle, uuid_t xclbinId, unsigned ipIndex);

/*
 * Update the device BPI PROM with new image
 */
XCL_DRIVER_DLLESPEC int xclUpgradeFirmware(xclDeviceHandle handle, const char *fileName);

/*
 * Update the device PROM with new image with clearing bitstream
 */
XCL_DRIVER_DLLESPEC int xclUpgradeFirmware2(xclDeviceHandle handle, const char *file1, const char* file2);

/*
 * Update the device SPI PROM with new image
 */
XCL_DRIVER_DLLESPEC int xclUpgradeFirmwareXSpi(xclDeviceHandle handle, const char *fileName, int index);

/**
 * xclBootFPGA() - Boot the FPGA from PROM
 *
 * @handle:        Device handle
 * Return:         0 on success or appropriate error number
 *
 * This should only be called when there are no other clients. It will cause PCIe bus re-enumeration
 */
XCL_DRIVER_DLLESPEC int xclBootFPGA(xclDeviceHandle handle);

/*
 * Write to /sys/bus/pci/devices/<deviceHandle>/remove and initiate a pci rescan by
 * writing to /sys/bus/pci/rescan.
 */
XCL_DRIVER_DLLESPEC int xclRemoveAndScanFPGA();

/*
 * Get the version number. 1 => Hal1 ; 2 => Hal2
 */
XCL_DRIVER_DLLESPEC unsigned int xclVersion();

/* End XRT Device Management APIs */

/**
 * DOC: XRT Buffer Management APIs
 * ~~~~~~~~~~~~~~~~~~~~~~~~~~~~~~~
 *
 * Buffer management APIs are used for managing device memory and migrating buffers
 * between host and device memory
 */

/**
 * xclAllocBO() - Allocate a BO of requested size with appropriate flags
 *
 * @handle:        Device handle
 * @size:          Size of buffer
 * @domain:        Memory domain
 * @flags:         Specify bank information, etc
 * Return:         BO handle
 */
XCL_DRIVER_DLLESPEC unsigned int xclAllocBO(xclDeviceHandle handle, size_t size,
       	enum xclBOKind domain, unsigned flags);

/**
 * xclAllocUserPtrBO() - Allocate a BO using userptr provided by the user
 *
 * @handle:        Device handle
 * @userptr:       Pointer to 4K aligned user memory
 * @size:          Size of buffer
 * @flags:         Specify bank information, etc
 * Return:         BO handle
 */
XCL_DRIVER_DLLESPEC unsigned int xclAllocUserPtrBO(xclDeviceHandle handle,
	void *userptr, size_t size, unsigned flags);

/**
 * xclFreeBO() - Free a previously allocated BO
 *
 * @handle:        Device handle
 * @boHandle:      BO handle
 */
XCL_DRIVER_DLLESPEC void xclFreeBO(xclDeviceHandle handle, unsigned int boHandle);

/**
 * xclWriteBO() - Copy-in user data to host backing storage of BO
 *
 * @handle:        Device handle
 * @boHandle:      BO handle
 * @src:           Source data pointer
 * @size:          Size of data to copy
 * @seek:          Offset within the BO
 * Return:         0 on success or appropriate error number
 *
 * Copy host buffer contents to previously allocated device memory. ``seek`` specifies how many bytes
 * to skip at the beginning of the BO before copying-in ``size`` bytes of host buffer.
 */
XCL_DRIVER_DLLESPEC size_t xclWriteBO(xclDeviceHandle handle, unsigned int boHandle,
                                       const void *src, size_t size, size_t seek);

/**
 * xclReadBO() - Copy-out user data from host backing storage of BO
 *
 * @handle:        Device handle
 * @boHandle:      BO handle
 * @dst:           Destination data pointer
 * @size:          Size of data to copy
 * @skip:          Offset within the BO
 * Return:         0 on success or appropriate error number
 *
 * Copy contents of previously allocated device memory to host buffer. ``skip`` specifies how many bytes
 * to skip from the beginning of the BO before copying-out ``size`` bytes of device buffer.
 */
XCL_DRIVER_DLLESPEC size_t xclReadBO(xclDeviceHandle handle, unsigned int boHandle,
                                     void *dst, size_t size, size_t skip);

/**
 * xclMapBO() - Memory map BO into user's address space
 *
 * @handle:        Device handle
 * @boHandle:      BO handle
 * @write:         READ only or READ/WRITE mapping
 * Return:         Memory mapped buffer
 *
 * Map the contents of the buffer object into host memory
 * To unmap the buffer call POSIX unmap() on mapped void * pointer returned from xclMapBO
 */
XCL_DRIVER_DLLESPEC void *xclMapBO(xclDeviceHandle handle, unsigned int boHandle, bool write);

/**
 * xclSyncBO() - Synchronize buffer contents in requested direction
 *
 * @handle:        Device handle
 * @boHandle:      BO handle
 * @dir:           To device or from device
 * @size:          Size of data to synchronize
 * @offset:        Offset within the BO
 * Return:         0 on success or standard errno
 *
 * Synchronize the buffer contents between host and device. Depending on the memory model this may
 * require DMA to/from device or CPU cache flushing/invalidation
 */
XCL_DRIVER_DLLESPEC int xclSyncBO(xclDeviceHandle handle, unsigned int boHandle, enum xclBOSyncDirection dir,
                                  size_t size, size_t offset);
/**
 * xclCopyBO() - Copy device buffer contents to another buffer
 *
 * @handle:        Device handle
 * @dstBoHandle:   Destination BO handle
 * @srcBoHandle:   Source BO handle
 * @size:          Size of data to synchronize
 * @dst_offset:    dst  Offset within the BO
 * @src_offset:    src  Offset within the BO
 * Return:         0 on success or standard errno
 *
 * Copy from source buffer contents to destination buffer, can be device to device or device to host.
 * Always perform WRITE to achieve better performance, destination buffer can be on device or host
 * require DMA from device
 */
XCL_DRIVER_DLLESPEC int xclCopyBO(xclDeviceHandle handle, unsigned int dstBoHandle, unsigned int srcBoHandle,
                                   size_t size, size_t dst_offset, size_t src_offset);

/**
 * xclExportBO() - Obtain DMA-BUF file descriptor for a BO
 *
 * @handle:        Device handle
 * @boHandle:      BO handle which needs to be exported
 * Return:         File handle to the BO or standard errno
 *
 * Export a BO for import into another device or Linux subsystem which accepts DMA-BUF fd
 * This operation is backed by Linux DMA-BUF framework
 */
XCL_DRIVER_DLLESPEC int xclExportBO(xclDeviceHandle handle, unsigned int boHandle);

/**
 * xclImportBO() - Obtain BO handle for a BO represented by DMA-BUF file descriptor
 *
 * @handle:        Device handle
 * @fd:            File handle to foreign BO owned by another device which needs to be imported
 * @flags:         Unused
 * Return:         BO handle of the imported BO
 *
 * Import a BO exported by another device.     *
 * This operation is backed by Linux DMA-BUF framework
 */
XCL_DRIVER_DLLESPEC unsigned int xclImportBO(xclDeviceHandle handle, int fd, unsigned flags);

/**
 * xclGetBOProperties() - Obtain xclBOProperties struct for a BO
 *
 * @handle:        Device handle
 * @boHandle:      BO handle
 * @properties:    BO properties struct pointer
 * Return:         0 on success
 *
 * This is the prefered method for obtaining BO property information.
 */
XCL_DRIVER_DLLESPEC int xclGetBOProperties(xclDeviceHandle handle, unsigned int boHandle,
                                           struct xclBOProperties *properties);

/*
 * xclGetBOSize() - Retrieve size of a BO
 *
 *
 * @handle:        Device handle
 * @boHandle:      BO handle
 * Return          size_t size of the BO on success
 *
 * This API will be deprecated in the future. New clients should use xclGetBOProperties() instead
 */
inline XCL_DRIVER_DLLESPEC size_t xclGetBOSize(xclDeviceHandle handle, unsigned int boHandle)
{
    struct xclBOProperties p;
    return !xclGetBOProperties(handle, boHandle, &p) ? (size_t)p.size : -1;
}

/*
 * Get the physical address on the device
 *
 * This function will be deprecated in the future. New clinets should use xclGetBOProperties() instead.
 *
 * @handle:        Device handle
 * @boHandle:      BO handle
 * @return         uint64_t address of the BO on success
 */
inline XCL_DRIVER_DLLESPEC uint64_t xclGetDeviceAddr(xclDeviceHandle handle, unsigned int boHandle)
{
    struct xclBOProperties p;
    return !xclGetBOProperties(handle, boHandle, &p) ? p.paddr : -1;
}

/* End XRT Buffer Management APIs */

/**
 * DOC: XRT Legacy Buffer Management APIs
 * ~~~~~~~~~~~~~~~~~~~~~~~~~~~~~~~~~~~~~~
 *
 * Do *not* develop new features using the following 5 API's. These are for backwards
 * compatibility with classic XRT interface and will be deprecated in future. New clients
 * should use BO based APIs defined above
 *
 */

/**
 * xclAllocDeviceBuffer() - Allocate a buffer on the device
 *
 * @handle:        Device handle
 * @size:          Size of buffer
 * Return:         Physical address of buffer on device or 0xFFFFFFFFFFFFFFFF in case of failure
 *
 * Allocate a buffer on the device DDR and return its address. This API will be deprecated in future.
 * Use xclAllocBO() in all new code.
 */
XCL_DRIVER_DLLESPEC uint64_t xclAllocDeviceBuffer(xclDeviceHandle handle, size_t size);

/**
 * xclAllocDeviceBuffer2() - Allocate a buffer on the device on a specific DDR
 *
 * @handle:        Device handle
 * @size:          Size of buffer
 * @domain:        Memory domain
 * @flags:         Desired DDR bank as a bitmap.
 * Return:         Physical address of buffer on device or 0xFFFFFFFFFFFFFFFF in case of failure
 *
 * Allocate a buffer on a specific device DDR and return its address. This API will be deprecated in future.
 * Use xclAllocBO() in all new code.
 */
XCL_DRIVER_DLLESPEC uint64_t xclAllocDeviceBuffer2(xclDeviceHandle handle, size_t size,
                                                   enum xclMemoryDomains domain,
                                                   unsigned flags);

/**
 * xclFreeDeviceBuffer() - Free a previously buffer on the device
 *
 * @handle:        Device handle
 * @buf:           Physical address of buffer
 *
 * The physical address should have been previously allocated by xclAllocDeviceBuffe() or xclAllocDeviceBuffer2().
 * The address should point to the beginning of the buffer and not at an offset in the buffer. This API will
 * be deprecated in future. Use xclFreeBO() together with BO allocation APIs.
 */
XCL_DRIVER_DLLESPEC void xclFreeDeviceBuffer(xclDeviceHandle handle, uint64_t buf);

/**
 * xclCopyBufferHost2Device() - Write to device memory
 *
 * @handle:        Device handle
 * @dest:          Physical address in the device
 * @src:           Source buffer pointer
 * @size:          Size of data to synchronize
 * @seek:          Seek within the segment pointed to physical address
 * Return:         Size of data moved or standard error number
 *
 * Copy host buffer contents to previously allocated device memory. ``seek`` specifies how many bytes to skip
 * at the beginning of the destination before copying ``size`` bytes of host buffer. This API will be
 * deprecated in future. Use xclSyncBO() together with other BO APIs.
 */
XCL_DRIVER_DLLESPEC size_t xclCopyBufferHost2Device(xclDeviceHandle handle, uint64_t dest,
                                                    const void *src, size_t size, size_t seek);

/**
 * xclCopyBufferDevice2Host() - Read from device memory
 *
 * @handle:        Device handle
 * @dest:          Destination buffer pointer
 * @src:           Physical address in the device
 * @size:          Size of data to synchronize
 * @skip:          Skip within the segment pointed to physical address
 * Return:         Size of data moved or standard error number
 *
 * Copy contents of previously allocated device memory to host buffer. ``skip`` specifies how many bytes to skip
 * from the beginning of the source before copying ``size`` bytes of device buffer. This API will be
 * deprecated in future. Use xclSyncBO() together with other BO APIs.
 */
XCL_DRIVER_DLLESPEC size_t xclCopyBufferDevice2Host(xclDeviceHandle handle, void *dest,
                                                    uint64_t src, size_t size, size_t skip);

/* End XRT Legacy Buffer Management APIs */


/**
 * DOC: XRT Unmanaged DMA APIs
 * ~~~~~~~~~~~~~~~~~~~~~~~~~~~
 *
 * Unmanaged DMA APIs are for exclusive use by the debuggers and tools. The APIs allow clinets to read/write
 * from/to absolute device address. No checks are performed if a buffer was allocated before at the specified
 * location or if the address is valid. Users who want to take over the full memory managemnt of the device
 * may use this API to synchronize their buffers between host and device.
 */

/**
 * xclUnmgdPread() - Perform unmanaged device memory read operation
 *
 * @handle:        Device handle
 * @flags:         Unused
 * @buf:           Destination data pointer
 * @size:          Size of data to copy
 * @offset:        Absolute offset inside device
 * Return:         size of bytes read or appropriate error number
 *
 * This API may be used to perform DMA operation from absolute location specified. Users
 * may use this if they want to perform their own device memory management -- not using the buffer
 * object (BO) framework defined before.
 */
XCL_DRIVER_DLLESPEC ssize_t xclUnmgdPread(xclDeviceHandle handle, unsigned flags, void *buf,
                                          size_t size, uint64_t offset);

/**
 * xclUnmgdPwrite() - Perform unmanaged device memory read operation
 *
 * @handle:        Device handle
 * @flags:         Unused
 * @buf:           Source data pointer
 * @size:          Size of data to copy
 * @offset:        Absolute offset inside device
 * Return:         size of bytes written or appropriate error number
 *
 * This API may be used to perform DMA operation to an absolute location specified. Users
 * may use this if they want to perform their own device memory management -- not using the buffer
 * object (BO) framework defined before.
 */
XCL_DRIVER_DLLESPEC ssize_t xclUnmgdPwrite(xclDeviceHandle handle, unsigned flags, const void *buf,
                                           size_t size, uint64_t offset);

/* End XRT Unmanaged DMA APIs */

/*
 * DOC: XRT Register read/write APIs
 * ~~~~~~~~~~~~~~~~~~~~~~~~~~~~~~~~~
 *
 * These functions are used to read and write peripherals sitting on the address map.  OpenCL runtime
 * will be using the BUFFER MANAGEMNT APIs described above to manage OpenCL buffers. It would use
 * xclRead/xclWrite to program and manage peripherals on the card. For programming the Kernel, OpenCL
 * runtime uses the kernel control register map generated by the xocc compiler.
 * Note that the offset is wrt the address space.
 */

/**
 * xclWrite() - Perform register write operation
 *
 * @handle:        Device handle
 * @space:         Address space
 * @offset:        Offset in the address space
 * @hostBuf:       Source data pointer
 * @size:          Size of data to copy
 * Return:         size of bytes written or appropriate error number
 *
 * This API may be used to write to device registers exposed on PCIe BAR. Offset is relative to the
 * the address space. A device may have many address spaces.
 * *This API will be deprecated in future. Please use this API only for IP bringup/debugging. For
 * execution management please use XRT Compute Unit Execution Management APIs defined below*
 */

XCL_DRIVER_DLLESPEC size_t xclWrite(xclDeviceHandle handle, enum xclAddressSpace space, uint64_t offset,
                                    const void *hostBuf, size_t size);

/**
 * xclRead() - Perform register read operation
 *
 * @handle:        Device handle
 * @space:         Address space
 * @offset:        Offset in the address space
 * @hostbuf:       Destination data pointer
 * @size:          Size of data to copy
 * Return:         size of bytes written or appropriate error number
 *
 * This API may be used to read from device registers exposed on PCIe BAR. Offset is relative to the
 * the address space. A device may have many address spaces.
 * *This API will be deprecated in future. Please use this API only for IP bringup/debugging. For
 * execution management please use XRT Compute Unit Execution Management APIs defined below*
 */
XCL_DRIVER_DLLESPEC size_t xclRead(xclDeviceHandle handle, enum xclAddressSpace space, uint64_t offset,
                                   void *hostbuf, size_t size);

/* XRT Register read/write APIs */

/*
 * TODO:
 * Define the following APIs
 *
 * 1. Host accessible pipe APIs: pread/pwrite
 * 2. Accelerator status, start, stop APIs
 * 3. Context creation APIs to support multiple clients
 * 4. Multiple OCL Region support
 * 5. DPDK style buffer management and device polling
 *
 */

/**
 * DOC: XRT Compute Unit Execution Management APIs
 *
 * These APIs are under development. These functions will be used to start compute
 * units and wait for them to finish.
 */

/**
 * xclExecBuf() - Submit an execution request to the embedded (or software) scheduler
 *
 * @handle:        Device handle
 * @cmdBO:         BO handle containing command packet
 * Return:         0 or standard error number
 *
 * Submit an exec buffer for execution. The exec buffer layout is defined by struct ert_packet
 * which is defined in file *ert.h*. The BO should been allocated with DRM_XOCL_BO_EXECBUF flag.
 */
XCL_DRIVER_DLLESPEC int xclExecBuf(xclDeviceHandle handle, unsigned int cmdBO);

/**
 * xclExecBufWithWaitList() - Submit an execution request to the embedded (or software) scheduler
 *
 * @handle:              Device handle
 * @cmdBO:               BO handle containing command packet
 * @num_bo_in_wait_list: Number of BO handles in wait list
 * @bo_wait_list:        BO handles that must complete execution before cmdBO is started
 * Return:               0 or standard error number
 *
 * Submit an exec buffer for execution. The BO handles in the wait
 * list must complete execution before cmdBO is started.  The BO
 * handles in the wait list must have beeen submitted prior to this
 * call to xclExecBufWithWaitList.
 */
XCL_DRIVER_DLLESPEC int xclExecBufWithWaitList(xclDeviceHandle handle, unsigned int cmdBO,
                                               size_t num_bo_in_wait_list, unsigned int *bo_wait_list);

/**
 * xclExecWait() - Wait for one or more execution events on the device
 *
 * @handle:                  Device handle
 * @timeoutMilliSec:         How long to wait for
 * Return:                   Same code as poll system call
 *
 * Wait for notification from the hardware. The function essentially calls "poll" system
 * call on the driver file handle. The return value has same semantics as poll system call.
 * If return value is > 0 caller should check the status of submitted exec buffers
 */
XCL_DRIVER_DLLESPEC int xclExecWait(xclDeviceHandle handle, int timeoutMilliSec);

/**
 * xclRegisterInterruptNotify() - register *eventfd* file handle for a MSIX interrupt
 *
 * @handle:        Device handle
 * @userInterrupt: MSIX interrupt number
 * @fd:            Eventfd handle
 * Return:         0 on success or standard errno
 *
 * Support for non managed interrupts (interrupts from custom IPs). fd should be obtained from
 * eventfd system call. Caller should use standard poll/read eventfd framework in order to wait for
 * interrupts. The handles are automatically unregistered on process exit.
 */
XCL_DRIVER_DLLESPEC int xclRegisterInterruptNotify(xclDeviceHandle handle, unsigned int userInterrupt,
                                                   int fd);

/* XRT Compute Unit Execution Management APIs */

/*
 * DOC: XRT Stream Queue APIs
 * ~~~~~~~~~~~~~~~~~~~~~~~~~~
 * These functions are used for next generation DMA Engine, QDMA. QDMA provide not only memory mapped DMA which
 * moves data between host memory and board memory, but also stream DMA which moves data between host memory and
 * kernel directly. Current memory mapped DMA APIs are supported on QDMA. New stream APIs are provided here for
 * preview. These can only be used with DSAs with QDMA engine under the hood.
 */

enum xclStreamContextFlags {
	/* Enum for xclQueueContext.flags */
	XRT_QUEUE_FLAG_POLLING		= (1 << 2),
};

/**
 * struct xclQueueContext - structure to describe a Queue
 */
struct xclQueueContext {
    uint32_t	type;	   /* stream or packet Queue, read or write Queue*/
    uint32_t	state;	   /* initialized, running */
    uint64_t	route;	   /* route id from xclbin */
    uint64_t	flow;	   /* flow id from xclbin */
    uint32_t	qsize;	   /* number of descriptors */
    uint32_t	desc_size; /* this might imply max inline msg size */
    uint64_t	flags;	   /* isr en, wb en, etc */
};

/**
 * xclCreateWriteQueue - Create Write Queue
 * xclCreateReadQueue - Create Read Queue
 *
 * @handle:		Device handle
 * @q_ctx:		Queue Context
 * @q_hdl:		Queue handle
 *
 * This is used to create queue based on information provided in Queue context. Queue handle is generated if creation
 * successes.
 * This feature will be enabled in a future release.
 */
XCL_DRIVER_DLLESPEC int xclCreateWriteQueue(xclDeviceHandle handle, struct xclQueueContext *q_ctx,  uint64_t *q_hdl);
XCL_DRIVER_DLLESPEC int xclCreateReadQueue(xclDeviceHandle handle, struct xclQueueContext *q_ctx, uint64_t *q_hdl);

/**
 * xclAllocQDMABuf - Allocate DMA buffer
 * xclFreeQDMABuf - Free DMA buffer
 *
 * @handle:		Device handle
 * @buf_hdl:		Buffer handle
 * @size:		Buffer size
 *
 * return val: buffer pointer
 *
 * These functions allocate and free DMA buffers which is used for queue read and write.
 * This feature will be enabled in a future release.
 */
XCL_DRIVER_DLLESPEC void *xclAllocQDMABuf(xclDeviceHandle handle, size_t size, uint64_t *buf_hdl);
XCL_DRIVER_DLLESPEC int xclFreeQDMABuf(xclDeviceHandle handle, uint64_t buf_hdl);


/**
 * xclDestroyQueue - Destroy Queue
 *
 * @handle:		Device handle
 * @q_hdl:		Queue handle
 *
 * This function destroy Queue and release all resources. It returns -EBUSY if Queue is in running state.
 * This feature will be enabled in a future release.
 */
XCL_DRIVER_DLLESPEC int xclDestroyQueue(xclDeviceHandle handle, uint64_t q_hdl);

/**
 * xclModifyQueue - Modify Queue
 *
 * @handle:		Device handle
 * @q_hdl:		Queue handle
 *
 * This function modifies Queue context on the fly. Modifying rid implies
 * to program hardware traffic manager to connect Queue to the kernel pipe.
 */
XCL_DRIVER_DLLESPEC int xclModifyQueue(xclDeviceHandle handle, uint64_t q_hdl);

/**
 * xclStartQueue - set Queue to running state
 * @handle:             Device handle
 * @q_hdl:              Queue handle
 *
 * This function set xclStartQueue to running state. xclStartQueue starts to process Read and Write requests.
 * TODO: remove this
 */
XCL_DRIVER_DLLESPEC int xclStartQueue(xclDeviceHandle handle, uint64_t q_hdl);

/**
 * xclStopQueue - set Queue to init state
 * @handle:             Device handle
 * @q_hdl:              Queue handle
 *
 * This function set Queue to init state. all pending read and write requests will be flushed.
 * wr_complete and rd_complete will be called with error wbe for flushed requests.
 * TODO: remove this
 */
XCL_DRIVER_DLLESPEC int xclStopQueue(xclDeviceHandle handle, uint64_t q_hdl);

/**
 * struct xclWRBuffer
 */
struct xclReqBuffer {
    union {
	char*    buf;    // ptr or,
	uint64_t va;	 // offset
    };
    uint64_t  len;
    uint64_t  buf_hdl;   // NULL when first field is buffer pointer
};

/**
 * enum xclQueueRequestKind - request type.
 */
enum xclQueueRequestKind {
    XCL_QUEUE_WRITE = 0,
    XCL_QUEUE_READ  = 1,
    //More, in-line etc.
};

/**
 * enum xclQueueRequestFlag - flags associated with the request.
 */
/* this has to be the same with Xfer flags defined in opencl CL_STREAM* */
enum xclQueueRequestFlag {
    XCL_QUEUE_REQ_EOT			= 1 << 0,
    XCL_QUEUE_REQ_CDH			= 1 << 1,
    XCL_QUEUE_REQ_NONBLOCKING		= 1 << 2,
    XCL_QUEUE_REQ_SILENT		= 1 << 3,
};

/**
 * struct xclQueueRequest - read and write request
 */
struct xclQueueRequest {
    enum xclQueueRequestKind op_code;
    struct xclReqBuffer*       bufs;
    uint32_t	        buf_num;
    char*               cdh;
    uint32_t	        cdh_len;
    uint32_t		flag;
    void*		priv_data;
    uint32_t            timeout;
};

/**
 * struct xclReqCompletion - read/write completion
 * keep this in sync with cl_streams_poll_req_completions
 * in driver/include/stream.h
 */
struct xclReqCompletion {
    char			resv[64]; /* reserved for meta data */
    void			*priv_data;
    size_t			nbytes;
    int				err_code;
};

/**
 * xclWriteQueue - write data to queue
 * @handle:             Device handle
 * @q_hdl:              Queue handle
 * @wr_req:		write request
 *
 * This function moves data from host memory. Based on the Queue type, data is written as stream or packet.
 * Return: number of bytes been written or error code.
 *     stream Queue:
 *         There is not any Flag been added to mark the end of buffer.
 *         The bytes been written should equal to bytes been requested unless error happens.
 *     Packet Queue:
 *         There is Flag been added for end of buffer. Thus kernel may recognize that a packet is receviced.
 *
 * This function supports blocking and non-blocking write
 *     blocking:
 *         return only when the entire buf has been written, or error.
 *     non-blocking:
 *         return 0 immediatly.
 *     EOT:
 *         end of transmit signal will be added at last
 *     silent: (only used with non-blocking);
 *         No event generated after write completes
 */
XCL_DRIVER_DLLESPEC ssize_t xclWriteQueue(xclDeviceHandle handle, uint64_t q_hdl, struct xclQueueRequest *wr_req);

/**
 * xclReadQueue - read data from queue
 * @handle:             Device handle
 * @q_hdl:              Queue handle
 * @rd_req:             read request
 *
 * This function moves data to host memory. Based on the Queue type, data is read as stream or packet.
 * Return: number of bytes been read or error code.
 *     stream Queue:
 *         read until all the requested bytes is read or error happens.
 *     blocking:
 *         return only when the requested bytes are read (stream) or the entire packet is read (packet)
 *     non-blocking:
 *         return 0 immediatly.
 *     TODO:
 *         EOT
 *
 */
XCL_DRIVER_DLLESPEC ssize_t xclReadQueue(xclDeviceHandle handle, uint64_t q_hdl, struct xclQueueRequest *wr_req);

/**
 * xclPollCompletion - for non-blocking read/write, check if there is any request been completed.
 * @min_compl		unblock only when receiving min_compl completions
 * @max_compl		Max number of completion with one poll
 * @req:		Completed requests
 * @timeout:		timeout
 *
 * return number of requests been completed.
 */
XCL_DRIVER_DLLESPEC int xclPollCompletion(xclDeviceHandle handle, int min_compl, int max_compl,
                                          struct xclReqCompletion *comps, int* actual_compl, int timeout);

XCL_DRIVER_DLLESPEC const struct axlf_section_header* wrap_get_axlf_section(const struct axlf* top, enum axlf_section_kind kind);

/* XRT Stream Queue APIs */

/**
 * PERFORMANCE MONITORING OPERATIONS
 * ---------------------------------------------------
 *
 * These functions are used to read and write to the performance monitoring infrastructure.
 * OpenCL runtime will be using the BUFFER MANAGEMNT APIs described above to manage OpenCL buffers.
 * It would use these functions to initialize and sample the performance monitoring on the card.
 * Note that the offset is wrt the address space
 */

/* Write host event to device tracing (Zynq only) */
XCL_DRIVER_DLLESPEC void xclWriteHostEvent(xclDeviceHandle handle, enum xclPerfMonEventType type,
                                           enum xclPerfMonEventID id);

XCL_DRIVER_DLLESPEC size_t xclGetDeviceTimestamp(xclDeviceHandle handle);

XCL_DRIVER_DLLESPEC double xclGetDeviceClockFreqMHz(xclDeviceHandle handle);

XCL_DRIVER_DLLESPEC double xclGetReadMaxBandwidthMBps(xclDeviceHandle handle);

XCL_DRIVER_DLLESPEC double xclGetWriteMaxBandwidthMBps(xclDeviceHandle handle);

XCL_DRIVER_DLLESPEC void xclSetProfilingNumberSlots(xclDeviceHandle handle, enum xclPerfMonType type,
                                                            uint32_t numSlots);

XCL_DRIVER_DLLESPEC uint32_t xclGetProfilingNumberSlots(xclDeviceHandle handle, enum xclPerfMonType type);

XCL_DRIVER_DLLESPEC void xclGetProfilingSlotName(xclDeviceHandle handle, enum xclPerfMonType type,
                                                 uint32_t slotnum, char* slotName, uint32_t length);

XCL_DRIVER_DLLESPEC uint32_t xclGetProfilingSlotProperties(xclDeviceHandle handle, enum xclPerfMonType type,
                                                 uint32_t slotnum);

XCL_DRIVER_DLLESPEC size_t xclPerfMonClockTraining(xclDeviceHandle handle, enum xclPerfMonType type);

XCL_DRIVER_DLLESPEC size_t xclPerfMonStartCounters(xclDeviceHandle handle, enum xclPerfMonType type);

XCL_DRIVER_DLLESPEC size_t xclPerfMonStopCounters(xclDeviceHandle handle, enum xclPerfMonType type);

#ifdef __cplusplus
XCL_DRIVER_DLLESPEC size_t xclPerfMonReadCounters(xclDeviceHandle handle, enum xclPerfMonType type,
                                                          xclCounterResults& counterResults);
#endif

XCL_DRIVER_DLLESPEC size_t xclDebugReadIPStatus(xclDeviceHandle handle, enum xclDebugReadType type,
                                                                           void* debugResults);

XCL_DRIVER_DLLESPEC size_t xclPerfMonStartTrace(xclDeviceHandle handle, enum xclPerfMonType type,
                                                        uint32_t startTrigger);

XCL_DRIVER_DLLESPEC size_t xclPerfMonStopTrace(xclDeviceHandle handle, enum xclPerfMonType type);

XCL_DRIVER_DLLESPEC uint32_t xclPerfMonGetTraceCount(xclDeviceHandle handle, enum xclPerfMonType type);

#ifdef __cplusplus
XCL_DRIVER_DLLESPEC size_t xclPerfMonReadTrace(xclDeviceHandle handle, enum xclPerfMonType type,
                                                       xclTraceResultsVector& traceVector);
<<<<<<< HEAD

/**
 * Experimental sysfs API
 * (For debug and profile usage only for now)
 * The sysfs information is not accessible above hal layer now
 * However, debug/profile need information from sysfs (for example
 * debug_ip_layout) to properly initialize xdp code, so this
 * experimental API is added
 */

XCL_DRIVER_DLLESPEC int xclReadSysfs(xclDeviceHandle handle, xclSysfsQuery query, void* data);

=======
#endif
>>>>>>> 4117624a
/* Hack for xbflash only */
XCL_DRIVER_DLLESPEC char *xclMapMgmt(xclDeviceHandle handle);
XCL_DRIVER_DLLESPEC xclDeviceHandle xclOpenMgmt(unsigned deviceIndex);

#ifdef __cplusplus
}
#endif

#endif<|MERGE_RESOLUTION|>--- conflicted
+++ resolved
@@ -1175,7 +1175,7 @@
 #ifdef __cplusplus
 XCL_DRIVER_DLLESPEC size_t xclPerfMonReadTrace(xclDeviceHandle handle, enum xclPerfMonType type,
                                                        xclTraceResultsVector& traceVector);
-<<<<<<< HEAD
+#endif
 
 /**
  * Experimental sysfs API
@@ -1185,12 +1185,8 @@
  * debug_ip_layout) to properly initialize xdp code, so this
  * experimental API is added
  */
-
 XCL_DRIVER_DLLESPEC int xclReadSysfs(xclDeviceHandle handle, xclSysfsQuery query, void* data);
 
-=======
-#endif
->>>>>>> 4117624a
 /* Hack for xbflash only */
 XCL_DRIVER_DLLESPEC char *xclMapMgmt(xclDeviceHandle handle);
 XCL_DRIVER_DLLESPEC xclDeviceHandle xclOpenMgmt(unsigned deviceIndex);

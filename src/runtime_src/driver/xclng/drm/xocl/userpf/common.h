/*
 * Copyright (C) 2016-2018 Xilinx, Inc. All rights reserved.
 *
 * Authors:
 * 		Lizhi Hou <lizhi.hou@xilinx.com>
 * This software is licensed under the terms of the GNU General Public
 * License version 2, as published by the Free Software Foundation, and
 * may be copied, distributed, and modified under those terms.
 *
 * This program is distributed in the hope that it will be useful,
 * but WITHOUT ANY WARRANTY; without even the implied warranty of
 * MERCHANTABILITY or FITNESS FOR A PARTICULAR PURPOSE.  See the
 * GNU General Public License for more details.
 */

#ifndef _USERPF_COMMON_H
#define	_USERPF_COMMON_H

#include "../xocl_drv.h"
#include "../lib/libqdma/libqdma_export.h"
#include "xocl_bo.h"
#include "xocl_drm.h"
#if LINUX_VERSION_CODE >= KERNEL_VERSION(3, 7, 0)
#include <linux/hashtable.h>
#endif

#define	XOCL_XDMA_PCI		"xocl_xdma"
#define	XOCL_QDMA_PCI		"xocl_qdma"

#define XOCL_DRIVER_DESC        "Xilinx PCIe Accelerator Device Manager"
#define XOCL_DRIVER_DATE        "20180612"
#define XOCL_DRIVER_MAJOR       2018
#define XOCL_DRIVER_MINOR       2
#define XOCL_DRIVER_PATCHLEVEL  8

#define XOCL_MAX_CONCURRENT_CLIENTS 32

#define XOCL_DRIVER_VERSION                             \
        __stringify(XOCL_DRIVER_MAJOR) "."              \
        __stringify(XOCL_DRIVER_MINOR) "."              \
        __stringify(XOCL_DRIVER_PATCHLEVEL)

#define XOCL_DRIVER_VERSION_NUMBER                              \
        ((XOCL_DRIVER_MAJOR)*1000 + (XOCL_DRIVER_MINOR)*100 +   \
        XOCL_DRIVER_PATCHLEVEL)

#define userpf_err(d, args...)                     \
        xocl_err(&XDEV(d)->pdev->dev, ##args)
#define userpf_info(d, args...)                    \
        xocl_info(&XDEV(d)->pdev->dev, ##args)
#define userpf_dbg(d, args...)                     \
        xocl_dbg(&XDEV(d)->pdev->dev, ##args)

#define xocl_get_root_dev(dev, root)		\
        for (root = dev; root->bus && root->bus->self; root = root->bus->self)

#define	XOCL_USER_PROC_HASH_SZ		256

#define XOCL_U32_MASK 0xFFFFFFFF

#define	MAX_SLOTS	128
#define MAX_CUS		128
#define MAX_U32_SLOT_MASKS (((MAX_SLOTS-1)>>5) + 1)
#define MAX_U32_CU_MASKS (((MAX_CUS-1)>>5) + 1)
#define MAX_DEPS        8

#if LINUX_VERSION_CODE >= KERNEL_VERSION(4, 13, 0)
#define XOCL_DRM_FREE_MALLOC
#elif defined(RHEL_RELEASE_CODE)
#if RHEL_RELEASE_CODE > RHEL_RELEASE_VERSION(7,4)
#define XOCL_DRM_FREE_MALLOC
#endif
#endif

#define XOCL_PA_SECTION_SHIFT		28

struct xocl_dev	{
	struct xocl_dev_core	core;

	void * __iomem		base_addr;
	u64			bar_len;
	u32			bar_idx;
	u64     bypass_bar_len;
	u32     bypass_bar_idx;


	void		       *dma_handle;
	u32			max_user_intr;
	u32			start_user_intr;
	struct eventfd_ctx    **user_msix_table;
	struct mutex		user_msix_table_lock;

	bool			offline;

	/* memory management */
	struct drm_device	       *ddev;
	/* Memory manager array, one per DDR channel */
	struct drm_mm		       **mm;
	struct mutex			mm_lock;
	struct drm_xocl_mm_stat	       **mm_usage_stat;
	u64				*mm_p2p_off;
	struct mutex			stat_lock;

	struct mem_topology	       *topology;
        struct ip_layout	       *layout;
	struct debug_ip_layout	       *debug_layout;
	struct connectivity	       *connectivity;

	/* context table */
	struct xocl_context_hash	ctx_table;

	/* health thread */
	struct task_struct	       *health_thread;
	struct xocl_health_thread_arg	thread_arg;

	void * __iomem bypass_bar_addr;

	/*should be removed after mailbox is supported */
#if LINUX_VERSION_CODE >= KERNEL_VERSION(4, 5, 0) || RHEL_P2P_SUPPORT
	struct percpu_ref ref;
	struct completion cmp;
#endif
<<<<<<< HEAD

#if LINUX_VERSION_CODE >= KERNEL_VERSION(4, 16, 0) || RHEL_P2P_SUPPORT_76
  struct dev_pagemap pgmap;
#endif

=======
#if LINUX_VERSION_CODE >= KERNEL_VERSION(4, 16, 0) || RHEL_P2P_SUPPORT_76
	struct dev_pagemap pgmap;
#endif
>>>>>>> ebe21d42
	xuid_t                          xclbin_id;
	unsigned                        ip_reference[MAX_CUS];
	struct list_head                ctx_list;
	struct mutex			ctx_list_lock;
	unsigned int                    needs_reset; /* bool aligned */
	atomic_t                        outstanding_execs;
	atomic64_t                      total_execs;
#if LINUX_VERSION_CODE >= KERNEL_VERSION(3, 7, 0)
	DECLARE_HASHTABLE(mm_range, 6);
#endif
	void				*p2p_res_grp;
};

/**
 * struct client_ctx: Manage user space client attached to device
 *
 * @link: Client context is added to list in device
 * @xclbin_id: UUID for xclbin loaded by client, or nullid if no xclbin loaded
 * @xclbin_locked: Flag to denote that this context locked the xclbin
 * @trigger: Poll wait counter for number of completed exec buffers
 * @outstanding_execs: Counter for number outstanding exec buffers
 * @abort: Flag to indicate that this context has detached from user space (ctrl-c)
 * @num_cus: Number of resources (CUs) explcitly aquired
 * @lock: Mutex lock for exclusive access
 * @cu_bitmap: CUs reserved by this context, may contain implicit resources
 */
struct client_ctx {
	struct list_head	link;
	xuid_t                  xclbin_id;
	unsigned int            xclbin_locked;
	unsigned int            abort;
	unsigned int            num_cus;     /* number of resource locked explicitly by client */
	atomic_t 		trigger;     /* count of poll notification to acknowledge */
	atomic_t                outstanding_execs;
	struct mutex		lock;
	struct xocl_dev        *xdev;
	DECLARE_BITMAP(cu_bitmap, MAX_CUS);  /* may contain implicitly aquired resources such as CDMA */
	struct pid             *pid;
};

struct xocl_mm_wrapper {
  struct drm_mm *mm;
  struct drm_xocl_mm_stat *mm_usage_stat;
  uint64_t start_addr;
  uint64_t size;
  uint32_t ddr;
  struct hlist_node node;
};

/* ioctl functions */
int xocl_info_ioctl(struct drm_device *dev, void *data, struct drm_file *filp);
int xocl_execbuf_ioctl(struct drm_device *dev, void *data,
	struct drm_file *filp);
int xocl_ctx_ioctl(struct drm_device *dev, void *data, struct drm_file *filp);
int xocl_user_intr_ioctl(struct drm_device *dev, void *data,
	struct drm_file *filp);
int xocl_read_axlf_ioctl(struct drm_device *dev, void *data,
	struct drm_file *filp);
int xocl_hot_reset_ioctl(struct drm_device *dev, void *data,
                         struct drm_file *filp);
int xocl_p2p_enable_ioctl(struct drm_device *dev, void *data,
	struct drm_file *filp);

/* sysfs functions */
int xocl_init_sysfs(struct device *dev);
void xocl_fini_sysfs(struct device *dev);

ssize_t xocl_mm_sysfs_stat(struct xocl_dev *xdev, char *buf, bool raw);

/* helper functions */
int xocl_hot_reset(struct xocl_dev *xdev, bool force);
void xocl_p2p_mem_release(struct xocl_dev *xdev, bool recov_bar_sz);
int xocl_p2p_mem_reserve(struct xocl_dev * xdev);
int xocl_get_p2p_bar(struct xocl_dev *xdev, u64 *bar_size);
int xocl_pci_resize_resource(struct pci_dev *dev, int resno, int size);
void xocl_reset_notify(struct pci_dev *pdev, bool prepare);
#if LINUX_VERSION_CODE >= KERNEL_VERSION(4, 13, 0)
void user_pci_reset_prepare(struct pci_dev *pdev);
void user_pci_reset_done(struct pci_dev *pdev);
#endif

uint get_live_client_size(struct xocl_dev *xdev);
void reset_notify_client_ctx(struct xocl_dev *xdev);

struct drm_xocl_bo *xocl_create_bo(struct drm_device *dev,
                                          uint64_t unaligned_size,
                                          unsigned user_flags,
                                          unsigned user_type);

void xocl_dump_sgtable(struct device *dev, struct sg_table *sgt);

#endif<|MERGE_RESOLUTION|>--- conflicted
+++ resolved
@@ -120,17 +120,10 @@
 	struct percpu_ref ref;
 	struct completion cmp;
 #endif
-<<<<<<< HEAD
-
-#if LINUX_VERSION_CODE >= KERNEL_VERSION(4, 16, 0) || RHEL_P2P_SUPPORT_76
-  struct dev_pagemap pgmap;
-#endif
-
-=======
+
 #if LINUX_VERSION_CODE >= KERNEL_VERSION(4, 16, 0) || RHEL_P2P_SUPPORT_76
 	struct dev_pagemap pgmap;
 #endif
->>>>>>> ebe21d42
 	xuid_t                          xclbin_id;
 	unsigned                        ip_reference[MAX_CUS];
 	struct list_head                ctx_list;
